{
  "eslint.workingDirectories": ["tests"],
  "editor.formatOnSave": false,
  "[rust]": {
    "editor.formatOnSave": false
  },
  "workbench.colorCustomizations": {
    "activityBar.background": "#093338",
    "titleBar.activeBackground": "#0D474E",
    "titleBar.activeForeground": "#F2FCFD"
  },
<<<<<<< HEAD
  "cSpell.words": [
    "blockifier",
    "madara",
    "Starknet"
  ],
  "conventionalCommits.scopes": [
    "work",
    "class",
    "update",
    "container"
  ]
=======
  "conventionalCommits.scopes": ["spec_version"]
>>>>>>> ab4fecd9
}<|MERGE_RESOLUTION|>--- conflicted
+++ resolved
@@ -8,20 +8,5 @@
     "activityBar.background": "#093338",
     "titleBar.activeBackground": "#0D474E",
     "titleBar.activeForeground": "#F2FCFD"
-  },
-<<<<<<< HEAD
-  "cSpell.words": [
-    "blockifier",
-    "madara",
-    "Starknet"
-  ],
-  "conventionalCommits.scopes": [
-    "work",
-    "class",
-    "update",
-    "container"
-  ]
-=======
-  "conventionalCommits.scopes": ["spec_version"]
->>>>>>> ab4fecd9
+  }
 }