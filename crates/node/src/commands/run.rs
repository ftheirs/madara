--- conflicted
+++ resolved
@@ -3,18 +3,7 @@
 
 use clap::ValueHint::FilePath;
 use madara_runtime::SealingMode;
-<<<<<<< HEAD
 use mc_deoxys::l2::fetch_genesis_block;
-=======
-#[cfg(feature = "avail")]
-use mc_data_availability::avail::{config::AvailConfig, AvailClient};
-#[cfg(feature = "celestia")]
-use mc_data_availability::celestia::{config::CelestiaConfig, CelestiaClient};
-use mc_data_availability::ethereum::config::EthereumConfig;
-use mc_data_availability::ethereum::EthereumClient;
-use mc_data_availability::{DaClient, DaLayer};
-use mc_l1_messages::config::{L1MessagesWorkerConfig, L1MessagesWorkerConfigError};
->>>>>>> 24f4cece
 use mc_settlement::SettlementLayer;
 use reqwest::Url;
 use sc_cli::{Result, RpcMethods, RunCmd, SubstrateCli};
@@ -135,7 +124,6 @@
     #[clap(long, value_enum, ignore_case = true)]
     pub sealing: Option<Sealing>,
 
-<<<<<<< HEAD
     /// The L1 rpc endpoint url for state verification
     #[clap(long, value_parser = parse_url)]
     pub l1_endpoint: Option<Url>,
@@ -143,19 +131,6 @@
     /// The network type to connect to.
     #[clap(long, short, default_value = "integration")]
     pub network: NetworkType,
-=======
-    /// Choose a supported DA Layer
-    #[clap(long, ignore_case = true)]
-    pub da_layer: Option<DaLayer>,
-
-    /// Path to a file containing the DA configuration
-    ///
-    /// If `da_layer` is `Some` and `da_conf` is `None` we will try to read one at
-    /// `<chain_config_directory>/<da_layer_name>.json`. If it's not there, an error will be
-    /// returned.
-    #[clap(long, value_hint = FilePath, requires = "da_layer")]
-    pub da_conf: Option<PathBuf>,
->>>>>>> 24f4cece
 
     /// Choose a supported settlement layer
     #[clap(long, ignore_case = true)]
@@ -204,6 +179,7 @@
     /// The chain name
     ///
     /// Will use `""` (empty sting) if none is provided
+    #[allow(dead_code)]
     fn chain_id(&self) -> &str {
         match &self.base.shared_params.chain {
             Some(s) => s,
@@ -214,32 +190,12 @@
     /// The path of the configuration folder of your chain
     ///
     /// "<base_path>/chains/<my_chain_id>"
+    #[allow(dead_code)]
     fn chain_config_dir(&self) -> Result<PathBuf> {
         let chain_id = self.chain_id();
         let chain_config_dir = self.base_path()?.config_dir(chain_id);
         Ok(chain_config_dir)
     }
-}
-
-fn init_da_client(da_layer: DaLayer, da_path: PathBuf) -> Result<Box<dyn DaClient + Send + Sync>> {
-    let da_client: Box<dyn DaClient + Send + Sync> = match da_layer {
-        #[cfg(feature = "celestia")]
-        DaLayer::Celestia => {
-            let celestia_conf = CelestiaConfig::try_from(&da_path)?;
-            Box::new(CelestiaClient::try_from(celestia_conf).map_err(|e| sc_cli::Error::Input(e.to_string()))?)
-        }
-        DaLayer::Ethereum => {
-            let ethereum_conf = EthereumConfig::try_from(&da_path)?;
-            Box::new(EthereumClient::try_from(ethereum_conf)?)
-        }
-        #[cfg(feature = "avail")]
-        DaLayer::Avail => {
-            let avail_conf = AvailConfig::try_from(&da_path)?;
-            Box::new(AvailClient::try_from(avail_conf).map_err(|e| sc_cli::Error::Input(e.to_string()))?)
-        }
-    };
-
-    Ok(da_client)
 }
 
 pub fn run_node(mut cli: Cli) -> Result<()> {
@@ -250,7 +206,6 @@
     }
     let runner = cli.create_runner(&cli.run.base)?;
 
-<<<<<<< HEAD
     // TODO: verify that the l1_endpoint is valid
     let l1_endpoint = if let Some(url) = cli.run.l1_endpoint {
         url
@@ -258,54 +213,11 @@
         return Err(sc_cli::Error::Input(
             "Missing required --l1-endpoint argument please reffer to https://deoxys-docs.kasar.io".to_string(),
         ));
-=======
-    let chain_config_dir = cli.run.chain_config_dir()?;
-
-    let da_client = match cli.run.da_layer {
-        Some(da_layer) => {
-            let da_conf = cli.run.clone().da_conf.unwrap_or({
-                let path_da_conf_json = chain_config_dir.join(format!("{da_layer}.json"));
-                if !path_da_conf_json.exists() {
-                    return Err(sc_cli::Error::Input(format!("no file {da_layer}.json in base_path")));
-                }
-                path_da_conf_json
-            });
-
-            Some(init_da_client(da_layer, da_conf)?)
-        }
-        None => {
-            log::info!("Madara initialized w/o DA layer");
-            None
-        }
-    };
-
-    let l1_messages_worker_config = extract_l1_messages_worker_config(&cli.run.l1_messages_worker)
-        .map_err(|e| sc_cli::Error::Input(e.to_string()))?;
-
-    let settlement_config: Option<(SettlementLayer, PathBuf)> = match cli.run.settlement {
-        Some(SettlementLayer::Ethereum) => {
-            let settlement_conf =
-                cli.run.clone().settlement_conf.unwrap_or_else(|| chain_config_dir.join("settlement_conf.json"));
-            if !settlement_conf.exists() {
-                return Err(sc_cli::Error::Input(format!(
-                    "Settlement config does not exist: {}",
-                    settlement_conf.display()
-                )));
-            }
-            Some((SettlementLayer::Ethereum, settlement_conf))
-        }
-
-        None => {
-            log::info!("Madara initialized w/o settlement layer");
-            None
-        }
->>>>>>> 24f4cece
     };
 
     runner.run_node_until_exit(|config| async move {
         let sealing = cli.run.sealing.map(Into::into).unwrap_or_default();
         let cache = cli.run.cache;
-<<<<<<< HEAD
         let mut fetch_block_config = cli.run.network.block_fetch_config();
         let genesis_block = fetch_genesis_block(fetch_block_config.clone()).await.unwrap();
         fetch_block_config.sound = cli.run.sound;
@@ -320,10 +232,6 @@
             genesis_block,
         )
         .map_err(sc_cli::Error::Service)
-=======
-        service::new_full(config, sealing, da_client, cache, l1_messages_worker_config, settlement_config)
-            .map_err(sc_cli::Error::Service)
->>>>>>> 24f4cece
     })
 }
 
