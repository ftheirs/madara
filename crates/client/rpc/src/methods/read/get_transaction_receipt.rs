--- conflicted
+++ resolved
@@ -1,4 +1,5 @@
-use blockifier::execution::contract_class::{ContractClass as ContractClassBf, ContractClassV1 as ContractClassV1Bf};
+use blockifier::execution::contract_address;
+use blockifier::execution::contract_class::{ClassInfo, ContractClass as ContractClassBf, ContractClassV1 as ContractClassV1Bf};
 use blockifier::transaction::objects::TransactionExecutionInfo;
 use deoxys_runtime::opaque::{DBlockT, DHashT};
 use jsonrpsee::core::error::Error;
@@ -8,8 +9,12 @@
 use mc_genesis_data_provider::GenesisProvider;
 use mc_sync::l2::get_pending_block;
 use mp_block::DeoxysBlock;
+use mp_contract::class;
 use mp_felt::Felt252Wrapper;
+use mp_hashers::pedersen::PedersenHasher;
 use mp_hashers::HasherT;
+use mp_transactions::compute_hash::ComputeTransactionHash;
+use mp_transactions::{UserOrL1HandlerTransaction, UserTransaction};
 use pallet_starknet_runtime_api::{ConvertTransactionRuntimeApi, StarknetRuntimeApi};
 use sc_client_api::backend::{Backend, StorageProvider};
 use sc_client_api::BlockBackend;
@@ -17,13 +22,9 @@
 use sc_transaction_pool_api::TransactionPool;
 use sp_api::ProvideRuntimeApi;
 use sp_blockchain::HeaderBackend;
-use starknet_api::core::ClassHash;
-<<<<<<< HEAD
-use starknet_api::transaction::{InvokeTransaction, Transaction};
-=======
-use starknet_api::transaction::{DeclareTransaction, DeployTransaction, DeployAccountTransaction, InvokeTransaction, L1HandlerTransaction, Transaction};
-use blockifier::transaction::transaction_execution::Transaction as TransactionBf;
->>>>>>> 44237c99
+use starknet_api::core::{ClassHash, ContractAddress};
+use starknet_api::transaction::{DeclareTransaction, DeployAccountTransaction, DeployTransaction, InvokeTransaction, L1HandlerTransaction, Transaction, TransactionHash};
+use blockifier::transaction::transaction_execution as btx;
 use starknet_core::types::{
     BlockId, BlockTag, DeclareTransactionReceipt, DeployAccountTransactionReceipt, ExecutionResources, ExecutionResult,
     FieldElement, Hash256, InvokeTransactionReceipt, L1HandlerTransactionReceipt, MaybePendingTransactionReceipt,
@@ -154,7 +155,8 @@
             events,
             execution_resources,
             execution_result,
-            contract_address: tx.get_account_address(),
+            // TODO: retrieve account address
+            contract_address: FieldElement::default(),
         }),
         Transaction::Invoke(_) => TransactionReceipt::Invoke(InvokeTransactionReceipt {
             transaction_hash,
@@ -287,7 +289,8 @@
                 events,
                 execution_resources,
                 execution_result,
-                contract_address: tx.get_account_address(),
+                // TODO: retrieve account address
+                contract_address: FieldElement::default(),
             })
         }
         Transaction::Invoke(_) => PendingTransactionReceipt::Invoke(PendingInvokeTransactionReceipt {
@@ -340,7 +343,7 @@
     block: &DeoxysBlock,
     block_number: u64,
     tx_index: usize,
-) -> RpcResult<Vec<TransactionBf>>
+) -> RpcResult<Vec<btx::Transaction>>
 where
     A: ChainApi<Block = DBlockT> + 'static,
     P: TransactionPool<Block = DBlockT> + 'static,
@@ -358,10 +361,11 @@
             .filter(|tx| !matches!(tx, Transaction::Deploy(_))) // TODO: remove this line when deploy is supported
             .map(|tx| match tx {
                 Transaction::Invoke(invoke_tx) => {
-					tx_invoke_transaction(invoke_tx.clone())
+					tx_invoke_transaction(invoke_tx.clone(), invoke_tx.compute_hash::<H>(Felt252Wrapper::from(chain_id.0).into(), false, Some(block_number)))
                 }
+                // TODO: add real contract address param here
                 Transaction::DeployAccount(deploy_account_tx) => {
-					tx_deploy_account(deploy_account_tx.clone())
+					tx_deploy_account(deploy_account_tx.clone(), deploy_account_tx.compute_hash::<H>(Felt252Wrapper::from(chain_id.0).into(), false, Some(block_number)), ContractAddress::default())
                 }
                 Transaction::Declare(declare_tx) => {
 					tx_declare(client, substrate_block_hash, declare_tx.clone())
@@ -376,9 +380,9 @@
     Ok(transactions)
 }
 
-fn tx_invoke_transaction(tx: InvokeTransaction, hash: ) -> RpcResult<TransactionBf> {
-
-    Ok(TransactionBf::AccountTransaction(
+fn tx_invoke_transaction(tx: InvokeTransaction, hash: TransactionHash) -> RpcResult<btx::Transaction> {
+
+    Ok(btx::Transaction::AccountTransaction(
         blockifier::transaction::account_transaction::AccountTransaction::Invoke(
         blockifier::transaction::transactions::InvokeTransaction{
             tx: tx,
@@ -388,26 +392,34 @@
     )))
 }
 
-fn tx_deploy_account(tx: DeployAccountTransaction) -> RpcResult<Transaction> {
-    Ok(Transaction::DeployAccount(tx))
+fn tx_deploy_account(tx: DeployAccountTransaction, hash: TransactionHash, contract_address: ContractAddress) -> RpcResult<btx::Transaction> {
+    Ok(btx::Transaction::AccountTransaction(
+        blockifier::transaction::account_transaction::AccountTransaction::DeployAccount(
+        blockifier::transaction::transactions::DeployAccountTransaction{
+            tx: tx,
+            tx_hash: hash,
+            only_query: false,
+            contract_address
+        }
+    )))
 }
 
 fn tx_declare<A, BE, G, C, P, H>(
     client: &Starknet<A, BE, G, C, P, H>,
     substrate_block_hash: DHashT,
     declare_tx: DeclareTransaction,
-) -> RpcResult<TransactionBf>
-where
-    A: ChainApi<Block = DBlockT> + 'static,
-    P: TransactionPool<Block = DBlockT> + 'static,
-    BE: Backend<DBlockT> + 'static,
-    C: HeaderBackend<DBlockT> + BlockBackend<DBlockT> + StorageProvider<DBlockT, BE> + 'static,
-    C: ProvideRuntimeApi<DBlockT>,
-    C::Api: StarknetRuntimeApi<DBlockT> + ConvertTransactionRuntimeApi<DBlockT>,
-    G: GenesisProvider + Send + Sync + 'static,
-    H: HasherT + Send + Sync + 'static,
-{
-    let class_hash = ClassHash::from(*declare_tx.class_hash());
+) -> RpcResult<btx::Transaction>
+where
+    A: ChainApi<Block = DBlockT> + 'static,
+    P: TransactionPool<Block = DBlockT> + 'static,
+    BE: Backend<DBlockT> + 'static,
+    C: HeaderBackend<DBlockT> + BlockBackend<DBlockT> + StorageProvider<DBlockT, BE> + 'static,
+    C: ProvideRuntimeApi<DBlockT>,
+    C::Api: StarknetRuntimeApi<DBlockT> + ConvertTransactionRuntimeApi<DBlockT>,
+    G: GenesisProvider + Send + Sync + 'static,
+    H: HasherT + Send + Sync + 'static,
+{
+    let class_hash = ClassHash(Felt252Wrapper::from(*declare_tx.class_hash()).into());
 
     match declare_tx {
         DeclareTransaction::V0(_) | DeclareTransaction::V1(_) => {
@@ -423,7 +435,7 @@
     substrate_block_hash: DHashT,
     declare_tx: DeclareTransaction,
     class_hash: ClassHash,
-) -> RpcResult<TransactionBf>
+) -> RpcResult<btx::Transaction>
 where
     A: ChainApi<Block = DBlockT> + 'static,
     P: TransactionPool<Block = DBlockT> + 'static,
@@ -443,10 +455,32 @@
             StarknetRpcApiError::InternalServerError
         })?;
 
-    Ok(UserOrL1HandlerTransaction::User(UserTransaction::Declare(declare_tx, contract_class)))
-}
-
-fn tx_declare_v2(declare_tx: DeclareTransaction, class_hash: ClassHash) -> RpcResult<TransactionBf> {
+    // let class_info = ClassInfo::new(
+    //     &contract_class,
+    //     contract_class.
+    //     contract_class
+    // )
+    // .unwrap();
+
+    // Ok(btx::Transaction::AccountTransaction(
+    //     blockifier::transaction::account_transaction::AccountTransaction::Declare(
+    //     blockifier::transaction::transactions::DeclareTransaction::new(
+    //         declare_tx,
+    //         declare_tx.compute_hash::<H>(Felt252Wrapper::from(class_hash.0).into(), false, None),
+    //         class_info,
+    //     ).unwrap()
+    // )))
+    // TODO: Correct this that was used as a place holder to compile
+    match declare_tx {
+        DeclareTransaction::V0(_) | DeclareTransaction::V1(_) => {
+            tx_declare_v0v1(client, substrate_block_hash, declare_tx, class_hash)
+        }
+        DeclareTransaction::V2(_) => tx_declare_v2(declare_tx, class_hash),
+        DeclareTransaction::V3(_) => todo!("implement DeclareTransaction::V3"),
+    }
+}
+
+fn tx_declare_v2(declare_tx: DeclareTransaction, class_hash: ClassHash) -> RpcResult<btx::Transaction> {
     // Welcome to type hell! This 3-part conversion will take you through the extenses
     // of a codebase so thick it might as well be pasta -yum!
     // Also should no be a problem as a declare transaction *should* not be able to
@@ -473,32 +507,52 @@
         StarknetRpcApiError::InternalServerError
     })?);
 
-    Ok(UserOrL1HandlerTransaction::User(UserTransaction::Declare(declare_tx, contract_class)))
+    // Ok(btx::Transaction::AccountTransaction(
+    //     blockifier::transaction::account_transaction::AccountTransaction::Declare(
+    //     blockifier::transaction::transactions::DeclareTransaction::new(
+    //         declare_tx,
+    //         declare_tx.compute_hash::<PedersenHasher>(Felt252Wrapper::from(class_hash.0).into(), false, None),
+    //         contract_class,
+    //     ).unwrap()
+    // )))
+    // TODO: Correct this that was used as a place holder to compile
+    match declare_tx {
+        DeclareTransaction::V2(_) => tx_declare_v2(declare_tx, class_hash),
+        DeclareTransaction::V3(_) => todo!("implement DeclareTransaction::V3"),
+        DeclareTransaction::V0(_) => todo!(),
+        DeclareTransaction::V1(_) => todo!(),
+    }
 }
 
 fn tx_l1_handler<H>(
     chain_id: Felt,
     block_number: u64,
     l1_handler: L1HandlerTransaction,
-) -> RpcResult<TransactionBf>
+) -> RpcResult<btx::Transaction>
 where
     H: HasherT + Send + Sync + 'static,
 {
     let chain_id = chain_id.0.into();
     let tx_hash = l1_handler.compute_hash::<H>(chain_id, false, Some(block_number));
     let paid_fee =
-        DeoxysBackend::l1_handler_paid_fee().get_fee_paid_for_l1_handler_tx(tx_hash.into()).map_err(|e| {
+        DeoxysBackend::l1_handler_paid_fee().get_fee_paid_for_l1_handler_tx(tx_hash.0.into()).map_err(|e| {
             log::error!("Failed to retrieve fee paid on l1 for tx with hash `{tx_hash:?}`: {e}");
             StarknetRpcApiError::InternalServerError
         })?;
 
-    Ok(UserOrL1HandlerTransaction::L1Handler(l1_handler, paid_fee))
+    Ok(btx::Transaction::L1HandlerTransaction(
+        blockifier::transaction::transactions::L1HandlerTransaction {
+            tx: l1_handler,
+            tx_hash: tx_hash,
+            paid_fee_on_l1: paid_fee
+        }
+    ))
 }
 
 fn execution_infos<A, BE, G, C, P, H>(
     client: &Starknet<A, BE, G, C, P, H>,
     previous_block_hash: DHashT,
-    transactions: Vec<TransactionBf>,
+    transactions: Vec<btx::Transaction>,
 ) -> RpcResult<TransactionExecutionInfo>
 where
     A: ChainApi<Block = DBlockT> + 'static,
