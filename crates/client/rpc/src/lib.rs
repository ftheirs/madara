//! Starknet RPC server API implementation
//!
//! It uses the madara client and backend in order to answer queries.

mod constants;
mod errors;
mod events;
mod madara_backend_client;
mod types;

use std::marker::PhantomData;
use std::sync::Arc;

use errors::StarknetRpcApiError;
use jsonrpsee::core::{async_trait, RpcResult};
use log::error;
pub use mc_rpc_core::utils::*;
use mc_rpc_core::Felt;
pub use mc_rpc_core::StarknetRpcApiServer;
use mc_storage::OverrideHandle;
use mc_transaction_pool::{ChainApi, Pool};
use mp_felt::Felt252Wrapper;
use mp_hashers::HasherT;
use mp_transactions::compute_hash::ComputeTransactionHash;
use mp_transactions::to_starknet_core_transaction::to_starknet_core_tx;
use mp_transactions::UserTransaction;
use pallet_starknet::runtime_api::{ConvertTransactionRuntimeApi, StarknetRuntimeApi};
use sc_client_api::backend::{Backend, StorageProvider};
use sc_client_api::BlockBackend;
use sc_network_sync::SyncingService;
use sc_transaction_pool_api::error::{Error as PoolError, IntoPoolError};
use sc_transaction_pool_api::{InPoolTransaction, TransactionPool, TransactionSource};
use sp_api::{ApiError, ProvideRuntimeApi};
use sp_arithmetic::traits::UniqueSaturatedInto;
use sp_blockchain::HeaderBackend;
use sp_core::H256;
use sp_runtime::generic::BlockId as SPBlockId;
use sp_runtime::traits::{Block as BlockT, Header as HeaderT};
use sp_runtime::transaction_validity::InvalidTransaction;
use sp_runtime::DispatchError;
use starknet_api::transaction::Calldata;
use starknet_core::types::{
    BlockHashAndNumber, BlockId, BlockTag, BlockWithTxHashes, BlockWithTxs, BroadcastedDeclareTransaction,
    BroadcastedDeployAccountTransaction, BroadcastedInvokeTransaction, BroadcastedTransaction, ContractClass,
    DeclareTransactionReceipt, DeclareTransactionResult, DeployAccountTransactionReceipt,
    DeployAccountTransactionResult, EventFilterWithPage, EventsPage, ExecutionResult, FeeEstimate, FieldElement,
    FunctionCall, InvokeTransactionReceipt, InvokeTransactionResult, L1HandlerTransactionReceipt,
    MaybePendingBlockWithTxHashes, MaybePendingBlockWithTxs, MaybePendingTransactionReceipt, StateDiff, StateUpdate,
    SyncStatus, SyncStatusType, Transaction, TransactionFinalityStatus, TransactionReceipt,
};

use crate::constants::{MAX_EVENTS_CHUNK_SIZE, MAX_EVENTS_KEYS};
use crate::types::RpcEventFilter;

/// A Starknet RPC server for Madara
pub struct Starknet<A: ChainApi, B: BlockT, BE, C, P, H> {
    client: Arc<C>,
    backend: Arc<mc_db::Backend<B>>,
    overrides: Arc<OverrideHandle<B>>,
    pool: Arc<P>,
    graph: Arc<Pool<A>>,
    sync_service: Arc<SyncingService<B>>,
    starting_block: <<B>::Header as HeaderT>::Number,
    _marker: PhantomData<(B, BE, H)>,
}

/// Constructor for A Starknet RPC server for Madara
/// # Arguments
// * `client` - The Madara client
// * `backend` - The Madara backend
// * `overrides` - The OverrideHandle
// * `sync_service` - The Substrate client sync service
// * `starting_block` - The starting block for the syncing
// * `hasher` - The hasher used by the runtime
//
// # Returns
// * `Self` - The actual Starknet struct
#[allow(clippy::too_many_arguments)]
impl<A: ChainApi, B: BlockT, BE, C, P, H> Starknet<A, B, BE, C, P, H> {
    pub fn new(
        client: Arc<C>,
        backend: Arc<mc_db::Backend<B>>,
        overrides: Arc<OverrideHandle<B>>,
        pool: Arc<P>,
        graph: Arc<Pool<A>>,
        sync_service: Arc<SyncingService<B>>,
        starting_block: <<B>::Header as HeaderT>::Number,
    ) -> Self {
        Self { client, backend, overrides, pool, graph, sync_service, starting_block, _marker: PhantomData }
    }
}

impl<A: ChainApi, B, BE, C, P, H> Starknet<A, B, BE, C, P, H>
where
    B: BlockT,
    C: HeaderBackend<B> + BlockBackend<B> + 'static,
{
    pub fn current_block_number(&self) -> RpcResult<u64> {
        Ok(UniqueSaturatedInto::<u64>::unique_saturated_into(self.client.info().best_number))
    }
}

impl<A: ChainApi, B, BE, C, P, H> Starknet<A, B, BE, C, P, H>
where
    B: BlockT,
    C: HeaderBackend<B> + StorageProvider<B, BE> + 'static,
    C: ProvideRuntimeApi<B>,
    C::Api: StarknetRuntimeApi<B> + ConvertTransactionRuntimeApi<B>,
    BE: Backend<B>,
    H: HasherT + Send + Sync + 'static,
{
    pub fn current_block_hash(&self) -> Result<H256, ApiError> {
        let substrate_block_hash = self.client.info().best_hash;

        let block = get_block_by_block_hash(self.client.as_ref(), substrate_block_hash).unwrap_or_default();

        Ok(block.header().hash::<H>().into())
    }

    /// Returns the substrate block hash corresponding to the given Starknet block id
    fn substrate_block_hash_from_starknet_block(&self, block_id: BlockId) -> Result<B::Hash, String> {
        match block_id {
            BlockId::Hash(h) => madara_backend_client::load_hash(
                self.client.as_ref(),
                &self.backend,
                H256::from_slice(&h.to_bytes_be()[..32]),
            )
            .map_err(|e| format!("Failed to load Starknet block hash for Substrate block with hash '{h}': {e}"))?,
            BlockId::Number(n) => self
                .client
                .hash(UniqueSaturatedInto::unique_saturated_into(n))
                .map_err(|e| format!("Failed to retrieve the hash of block number '{n}': {e}"))?,
            BlockId::Tag(_) => Some(self.client.info().best_hash),
        }
        .ok_or("Failed to retrieve the substrate block id".to_string())
    }

    /// Helper function to get the substrate block number from a Starknet block id
    ///
    /// # Arguments
    ///
    /// * `block_id` - The Starknet block id
    ///
    /// # Returns
    ///
    /// * `u64` - The substrate block number
    fn substrate_block_number_from_starknet_block(&self, block_id: BlockId) -> Result<u64, String> {
        // Short circuit on block number
        if let BlockId::Number(x) = block_id {
            return Ok(x);
        }

        let substrate_block_hash = self.substrate_block_hash_from_starknet_block(block_id)?;

        let block = get_block_by_block_hash(self.client.as_ref(), substrate_block_hash)
            .ok_or("Failed to retrieve the substrate block number".to_string())?;

        Ok(block.header().block_number)
    }

    /// Returns a list of all transaction hashes in the given block.
    ///
    /// # Arguments
    ///
    /// * `block_hash` - The hash of the block containing the transactions (starknet block).
    fn get_cached_transaction_hashes(&self, block_hash: H256) -> Option<Vec<H256>> {
        self.backend.mapping().cached_transaction_hashes_from_block_hash(block_hash).unwrap_or_else(|err| {
            error!("{err}");
            None
        })
    }
}

/// Taken from https://github.com/paritytech/substrate/blob/master/client/rpc/src/author/mod.rs#L78
const TX_SOURCE: TransactionSource = TransactionSource::External;

#[async_trait]
#[allow(unused_variables)]
impl<A, B, BE, C, P, H> StarknetRpcApiServer for Starknet<A, B, BE, C, P, H>
where
    A: ChainApi<Block = B> + 'static,
    B: BlockT,
    P: TransactionPool<Block = B> + 'static,
    BE: Backend<B> + 'static,
    C: HeaderBackend<B> + BlockBackend<B> + StorageProvider<B, BE> + 'static,
    C: ProvideRuntimeApi<B>,
    C::Api: StarknetRuntimeApi<B> + ConvertTransactionRuntimeApi<B>,
    H: HasherT + Send + Sync + 'static,
{
    fn block_number(&self) -> RpcResult<u64> {
        self.current_block_number()
    }

    fn block_hash_and_number(&self) -> RpcResult<BlockHashAndNumber> {
        let block_number = self.current_block_number()?;
        let block_hash = self.current_block_hash().map_err(|e| {
            error!("Failed to retrieve the current block hash: {}", e);
            StarknetRpcApiError::NoBlocks
        })?;

        Ok(BlockHashAndNumber {
            block_hash: FieldElement::from_byte_slice_be(block_hash.as_bytes()).unwrap(),
            block_number,
        })
    }

    fn get_block_transaction_count(&self, block_id: BlockId) -> RpcResult<u128> {
        let substrate_block_hash = self.substrate_block_hash_from_starknet_block(block_id).map_err(|e| {
            error!("'{e}'");
            StarknetRpcApiError::BlockNotFound
        })?;

        let block = get_block_by_block_hash(self.client.as_ref(), substrate_block_hash).unwrap_or_default();

        Ok(block.header().transaction_count)
    }

    /// get the storage at a given address and key and at a given block
    fn get_storage_at(&self, contract_address: FieldElement, key: FieldElement, block_id: BlockId) -> RpcResult<Felt> {
        let substrate_block_hash = self.substrate_block_hash_from_starknet_block(block_id).map_err(|e| {
            error!("'{e}'");
            StarknetRpcApiError::BlockNotFound
        })?;

        let contract_address = Felt252Wrapper(contract_address).into();
        let key = Felt252Wrapper(key).into();

        let value = self
            .overrides
            .for_block_hash(self.client.as_ref(), substrate_block_hash)
            .get_storage_by_storage_key(substrate_block_hash, contract_address, key)
            .ok_or_else(|| {
                error!("Failed to retrieve storage at '{contract_address:?}' and '{key:?}'");
                StarknetRpcApiError::ContractNotFound
            })?;

        Ok(Felt(Felt252Wrapper::from(value).into()))
    }

    fn call(&self, request: FunctionCall, block_id: BlockId) -> RpcResult<Vec<String>> {
        let substrate_block_hash = self.substrate_block_hash_from_starknet_block(block_id).map_err(|e| {
            error!("'{e}'");
            StarknetRpcApiError::BlockNotFound
        })?;

        let runtime_api = self.client.runtime_api();

        let calldata = Calldata(Arc::new(request.calldata.iter().map(|x| Felt252Wrapper::from(*x).into()).collect()));

        let result = runtime_api
            .call(
                substrate_block_hash,
                Felt252Wrapper(request.contract_address).into(),
                Felt252Wrapper(request.entry_point_selector).into(),
                calldata,
            )
            .map_err(|e| {
                error!("Request parameters error: {e}");
                StarknetRpcApiError::InternalServerError
            })?;

        let result = convert_error(self.client.clone(), substrate_block_hash, result)?;

        Ok(result.iter().map(|x| format!("{:#x}", x.0)).collect())
    }

    /// Get the contract class at a given contract address for a given block id
    fn get_class_at(&self, block_id: BlockId, contract_address: FieldElement) -> RpcResult<ContractClass> {
        let substrate_block_hash = self.substrate_block_hash_from_starknet_block(block_id).map_err(|e| {
            error!("'{e}'");
            StarknetRpcApiError::BlockNotFound
        })?;

        let contract_address_wrapped = Felt252Wrapper(contract_address).into();
        let contract_class = self
            .overrides
            .for_block_hash(self.client.as_ref(), substrate_block_hash)
            .contract_class_by_address(substrate_block_hash, contract_address_wrapped)
            .ok_or_else(|| {
                error!("Failed to retrieve contract class at '{contract_address}'");
                StarknetRpcApiError::ContractNotFound
            })?;

        Ok(to_rpc_contract_class(contract_class).map_err(|e| {
            error!("Failed to convert contract class at '{contract_address}' to RPC contract class: {e}");
            StarknetRpcApiError::InvalidContractClass
        })?)
    }

    /// Get the contract class hash in the given block for the contract deployed at the given
    /// address
    ///
    /// # Arguments
    ///
    /// * `block_id` - The hash of the requested block, or number (height) of the requested block,
    ///   or a block tag
    /// * `contract_address` - The address of the contract whose class hash will be returned
    ///
    /// # Returns
    ///
    /// * `class_hash` - The class hash of the given contract
    fn get_class_hash_at(&self, block_id: BlockId, contract_address: FieldElement) -> RpcResult<Felt> {
        let substrate_block_hash = self.substrate_block_hash_from_starknet_block(block_id).map_err(|e| {
            error!("'{e}'");
            StarknetRpcApiError::BlockNotFound
        })?;

        let contract_address = Felt252Wrapper(contract_address).into();
        let class_hash = self
            .overrides
            .for_block_hash(self.client.as_ref(), substrate_block_hash)
            .contract_class_hash_by_address(substrate_block_hash, contract_address)
            .ok_or_else(|| {
                error!("Failed to retrieve contract class hash at '{contract_address:?}'");
                StarknetRpcApiError::ContractNotFound
            })?;

        Ok(Felt(Felt252Wrapper::from(class_hash).into()))
    }

    // Implementation of the `syncing` RPC Endpoint.
    // It's an async function because it uses `sync_service.best_seen_block()`.
    //
    // # Returns
    // * `Syncing` - An Enum that can be a `mc_rpc_core::SyncStatus` struct or a `Boolean`.
    async fn syncing(&self) -> RpcResult<SyncStatusType> {
        // obtain best seen (highest) block number
        match self.sync_service.best_seen_block().await {
            Ok(best_seen_block) => {
                let best_number = self.client.info().best_number;
                let highest_number = best_seen_block.unwrap_or(best_number);

                // get a starknet block from the starting substrate block number
                let starting_block = madara_backend_client::starknet_block_from_substrate_hash(
                    self.client.as_ref(),
                    self.starting_block,
                );

                // get a starknet block from the current substrate block number
                let current_block =
                    madara_backend_client::starknet_block_from_substrate_hash(self.client.as_ref(), best_number);

                // get a starknet block from the highest substrate block number
                let highest_block =
                    madara_backend_client::starknet_block_from_substrate_hash(self.client.as_ref(), highest_number);

                if starting_block.is_ok() && current_block.is_ok() && highest_block.is_ok() {
                    // Convert block numbers and hashes to the respective type required by the `syncing` endpoint.
                    let starting_block_num = UniqueSaturatedInto::<u64>::unique_saturated_into(self.starting_block);
                    let starting_block_hash = starting_block?.header().hash::<H>().0;

                    let current_block_num = UniqueSaturatedInto::<u64>::unique_saturated_into(best_number);
                    let current_block_hash = current_block?.header().hash::<H>().0;

                    let highest_block_num = UniqueSaturatedInto::<u64>::unique_saturated_into(highest_number);
                    let highest_block_hash = highest_block?.header().hash::<H>().0;

                    // Build the `SyncStatus` struct with the respective syn information
                    Ok(SyncStatusType::Syncing(SyncStatus {
                        starting_block_num,
                        starting_block_hash,
                        current_block_num,
                        current_block_hash,
                        highest_block_num,
                        highest_block_hash,
                    }))
                } else {
                    // If there was an error when getting a starknet block, then we return `false`,
                    // as per the endpoint specification
                    log::error!("Failed to load Starknet block");
                    Ok(SyncStatusType::NotSyncing)
                }
            }
            Err(_) => {
                // If there was an error when getting a starknet block, then we return `false`,
                // as per the endpoint specification
                log::error!("`SyncingEngine` shut down");
                Ok(SyncStatusType::NotSyncing)
            }
        }
    }

    /// Get the contract class definition in the given block associated with the given hash.
    fn get_class(&self, block_id: BlockId, class_hash: FieldElement) -> RpcResult<ContractClass> {
        let substrate_block_hash = self.substrate_block_hash_from_starknet_block(block_id).map_err(|e| {
            error!("'{e}'");
            StarknetRpcApiError::BlockNotFound
        })?;

        let class_hash = Felt252Wrapper(class_hash).into();

        let contract_class = self
            .overrides
            .for_block_hash(self.client.as_ref(), substrate_block_hash)
            .contract_class_by_class_hash(substrate_block_hash, class_hash)
            .ok_or_else(|| {
                error!("Failed to retrieve contract class from hash '{class_hash}'");
                StarknetRpcApiError::ClassHashNotFound
            })?;

        Ok(to_rpc_contract_class(contract_class).map_err(|e| {
            error!("Failed to convert contract class from hash '{class_hash}' to RPC contract class: {e}");
            StarknetRpcApiError::InternalServerError
        })?)
    }

    /// Returns the specified block with transaction hashes.
    fn get_block_with_tx_hashes(&self, block_id: BlockId) -> RpcResult<MaybePendingBlockWithTxHashes> {
        let substrate_block_hash = self.substrate_block_hash_from_starknet_block(block_id).map_err(|e| {
            error!("'{e}'");
            StarknetRpcApiError::BlockNotFound
        })?;

        let block = get_block_by_block_hash(self.client.as_ref(), substrate_block_hash).unwrap_or_default();
        let chain_id = self.chain_id()?;
<<<<<<< HEAD
        let transactions_hashes =
            block.transactions_hashes::<H>(Felt252Wrapper(chain_id.0), Some(block.header().block_number));
        let transactions = transactions_hashes.into_iter().map(FieldElement::from).collect();
=======
>>>>>>> 645d9f0a
        let blockhash = block.header().hash::<H>();

        let transaction_hashes = if let Some(tx_hashes) = self.get_cached_transaction_hashes(blockhash.into()) {
            let mut v = Vec::with_capacity(tx_hashes.len());
            for tx_hash in tx_hashes {
                v.push(h256_to_felt(tx_hash)?);
            }
            v
        } else {
            block.transactions_hashes::<H>(chain_id.0.into()).map(FieldElement::from).collect()
        };

        let parent_blockhash = block.header().parent_block_hash;
        let block_with_tx_hashes = BlockWithTxHashes {
<<<<<<< HEAD
            transactions,
            status: starknet_core::types::BlockStatus::from(block.header().status),
=======
            transactions: transaction_hashes,
            // TODO: Status hardcoded, get status from block
            status: BlockStatus::AcceptedOnL2,
>>>>>>> 645d9f0a
            block_hash: blockhash.into(),
            parent_hash: parent_blockhash.into(),
            block_number: block.header().block_number,
            new_root: block.header().global_state_root.into(),
            timestamp: block.header().block_timestamp,
            sequencer_address: Felt252Wrapper::from(block.header().sequencer_address).into(),
        };

        Ok(MaybePendingBlockWithTxHashes::Block(block_with_tx_hashes))
    }

    /// Get the nonce associated with the given address at the given block
    fn get_nonce(&self, block_id: BlockId, contract_address: FieldElement) -> RpcResult<Felt> {
        let substrate_block_hash = self.substrate_block_hash_from_starknet_block(block_id).map_err(|e| {
            error!("'{e}'");
            StarknetRpcApiError::BlockNotFound
        })?;

        let contract_address = Felt252Wrapper(contract_address).into();

        let nonce = self
            .overrides
            .for_block_hash(self.client.as_ref(), substrate_block_hash)
            .nonce(substrate_block_hash, contract_address)
            .ok_or_else(|| {
                error!("Failed to get nonce at '{contract_address:?}'");
                StarknetRpcApiError::ContractNotFound
            })?;

        Ok(Felt(Felt252Wrapper::from(nonce).into()))
    }

    /// Returns the chain id.
    fn chain_id(&self) -> RpcResult<Felt> {
        let best_block_hash = self.client.info().best_hash;
        let chain_id = self
            .client
            .runtime_api()
            .chain_id(best_block_hash)
            .map_err(|_| StarknetRpcApiError::InternalServerError)?;

        Ok(Felt(chain_id.0))
    }

    /// Submit a new declare transaction to be added to the chain
    ///
    /// # Arguments
    ///
    /// * `declare_transaction` - the declare transaction to be added to the chain
    ///
    /// # Returns
    ///
    /// * `declare_transaction_result` - the result of the declare transaction
    async fn add_declare_transaction(
        &self,
        declare_transaction: BroadcastedDeclareTransaction,
    ) -> RpcResult<DeclareTransactionResult> {
        let best_block_hash = self.client.info().best_hash;

        let transaction: UserTransaction = declare_transaction.try_into().map_err(|e| {
            error!("{e}");
            StarknetRpcApiError::InternalServerError
        })?;
        let class_hash = match transaction {
            UserTransaction::Declare(ref tx, _) => tx.class_hash(),
            _ => Err(StarknetRpcApiError::InternalServerError)?,
        };

        let current_block_hash = self.client.info().best_hash;
        let contract_class = self
            .overrides
            .for_block_hash(self.client.as_ref(), current_block_hash)
            .contract_class_by_class_hash(current_block_hash, (*class_hash).into());
        if let Some(contract_class) = contract_class {
            error!("Contract class already exists: {:?}", contract_class);
            return Err(StarknetRpcApiError::ClassAlreadyDeclared.into());
        }

        let extrinsic = convert_transaction(self.client.clone(), best_block_hash, transaction.clone()).await?;

        submit_extrinsic(self.pool.clone(), best_block_hash, extrinsic).await?;

        let chain_id = Felt252Wrapper(self.chain_id()?.0);

        Ok(DeclareTransactionResult {
            transaction_hash: transaction.compute_hash::<H>(chain_id, false, None).into(),
            class_hash: class_hash.0,
        })
    }

    /// Add an Invoke Transaction to invoke a contract function
    ///
    /// # Arguments
    ///
    /// * `invoke tx` - <https://docs.starknet.io/documentation/architecture_and_concepts/Blocks/transactions/#invoke_transaction>
    ///
    /// # Returns
    ///
    /// * `transaction_hash` - transaction hash corresponding to the invocation
    async fn add_invoke_transaction(
        &self,
        invoke_transaction: BroadcastedInvokeTransaction,
    ) -> RpcResult<InvokeTransactionResult> {
        let best_block_hash = self.client.info().best_hash;

        let transaction: UserTransaction = invoke_transaction.try_into().map_err(|e| {
            error!("{e}");
            StarknetRpcApiError::InternalServerError
        })?;

        let extrinsic = convert_transaction(self.client.clone(), best_block_hash, transaction.clone()).await?;

        submit_extrinsic(self.pool.clone(), best_block_hash, extrinsic).await?;

        let chain_id = Felt252Wrapper(self.chain_id()?.0);

        Ok(InvokeTransactionResult { transaction_hash: transaction.compute_hash::<H>(chain_id, false, None).into() })
    }

    /// Add an Deploy Account Transaction
    ///
    /// # Arguments
    ///
    /// * `deploy account transaction` - <https://docs.starknet.io/documentation/architecture_and_concepts/Blocks/transactions/#deploy_account_transaction>
    ///
    /// # Returns
    ///
    /// * `transaction_hash` - transaction hash corresponding to the invocation
    /// * `contract_address` - address of the deployed contract account
    async fn add_deploy_account_transaction(
        &self,
        deploy_account_transaction: BroadcastedDeployAccountTransaction,
    ) -> RpcResult<DeployAccountTransactionResult> {
        let best_block_hash = self.client.info().best_hash;

        let transaction: UserTransaction = deploy_account_transaction.try_into().map_err(|e| {
            error!("{e}");
            StarknetRpcApiError::InternalServerError
        })?;

        let extrinsic = convert_transaction(self.client.clone(), best_block_hash, transaction.clone()).await?;

        submit_extrinsic(self.pool.clone(), best_block_hash, extrinsic).await?;

        let chain_id = Felt252Wrapper(self.chain_id()?.0);
        let account_address = match &transaction {
            UserTransaction::DeployAccount(tx) => tx.account_address(),
            _ => Err(StarknetRpcApiError::InternalServerError)?,
        };

        Ok(DeployAccountTransactionResult {
            transaction_hash: transaction.compute_hash::<H>(chain_id, false, None).into(),
            contract_address: account_address.into(),
        })
    }

    /// Estimate the fee associated with transaction
    ///
    /// # Arguments
    ///
    /// * `request` - starknet transaction request
    /// * `block_id` - hash of the requested block, number (height), or tag
    ///
    /// # Returns
    ///
    /// * `fee_estimate` - fee estimate in gwei
    async fn estimate_fee(
        &self,
        request: Vec<BroadcastedTransaction>,
        block_id: BlockId,
    ) -> RpcResult<Vec<FeeEstimate>> {
        let is_invalid_query_transaction = request.iter().any(|tx| match tx {
            BroadcastedTransaction::Invoke(invoke_tx) => !invoke_tx.is_query,
            BroadcastedTransaction::Declare(BroadcastedDeclareTransaction::V1(tx_v1)) => !tx_v1.is_query,
            BroadcastedTransaction::Declare(BroadcastedDeclareTransaction::V2(tx_v2)) => !tx_v2.is_query,
            BroadcastedTransaction::DeployAccount(deploy_tx) => !deploy_tx.is_query,
        });
        if is_invalid_query_transaction {
            return Err(StarknetRpcApiError::UnsupportedTxVersion.into());
        }

        let substrate_block_hash = self.substrate_block_hash_from_starknet_block(block_id).map_err(|e| {
            error!("'{e}'");
            StarknetRpcApiError::BlockNotFound
        })?;
        let best_block_hash = self.client.info().best_hash;
        let chain_id = Felt252Wrapper(self.chain_id()?.0);

        let mut estimates = vec![];
        for tx in request {
            let tx = tx.try_into().map_err(|e| {
                error!("{e}");
                StarknetRpcApiError::InternalServerError
            })?;
            let (actual_fee, gas_usage) = self
                .client
                .runtime_api()
                .estimate_fee(substrate_block_hash, tx)
                .map_err(|e| {
                    error!("Request parameters error: {e}");
                    StarknetRpcApiError::InternalServerError
                })?
                .map_err(|e| {
                    error!("Failed to call function: {:#?}", e);
                    StarknetRpcApiError::ContractError
                })?;

            estimates.push(FeeEstimate { gas_price: 0, gas_consumed: gas_usage, overall_fee: actual_fee });
        }
        Ok(estimates)
    }

    // Returns the details of a transaction by a given block id and index
    fn get_transaction_by_block_id_and_index(&self, block_id: BlockId, index: u64) -> RpcResult<Transaction> {
        let substrate_block_hash = self.substrate_block_hash_from_starknet_block(block_id).map_err(|e| {
            error!("'{e}'");
            StarknetRpcApiError::BlockNotFound
        })?;

        let block = get_block_by_block_hash(self.client.as_ref(), substrate_block_hash).unwrap_or_default();

        let transaction = block.transactions().get(index as usize).ok_or(StarknetRpcApiError::InvalidTxnIndex)?;
        let chain_id = self.chain_id()?;

<<<<<<< HEAD
        Ok(to_starknet_core_tx::<H>(transaction.clone(), Felt252Wrapper(chain_id.0), block.header().block_number))
=======
        let transaction_hash = self
            .get_cached_transaction_hashes(block.header().hash::<H>().into())
            .map(|tx_hashes| h256_to_felt(*tx_hashes.get(index as usize).ok_or(StarknetRpcApiError::InvalidTxnIndex)?))
            .unwrap_or_else(|| Ok(transaction.compute_hash::<H>(chain_id.0.into(), false).0))?;

        Ok(to_starknet_core_tx::<H>(transaction.clone(), transaction_hash))
>>>>>>> 645d9f0a
    }

    /// Get block information with full transactions given the block id
    fn get_block_with_txs(&self, block_id: BlockId) -> RpcResult<MaybePendingBlockWithTxs> {
        let substrate_block_hash = self.substrate_block_hash_from_starknet_block(block_id).map_err(|e| {
            error!("'{e}'");
            StarknetRpcApiError::BlockNotFound
        })?;

        let block = get_block_by_block_hash(self.client.as_ref(), substrate_block_hash).unwrap_or_default();

        let chain_id = self.chain_id()?;
        let chain_id = Felt252Wrapper(chain_id.0);

        let transaction_hashes = self.get_cached_transaction_hashes(block.header().hash::<H>().into());
        let mut transactions = Vec::with_capacity(block.transactions().len());
        for (index, tx) in block.transactions().iter().enumerate() {
            let hash = transaction_hashes
                .as_ref()
                .map(|tx_hashes| h256_to_felt(*tx_hashes.get(index).ok_or(StarknetRpcApiError::InternalServerError)?))
                .unwrap_or_else(|| Ok(tx.compute_hash::<H>(chain_id.0.into(), false).0))?;
            transactions.push(to_starknet_core_tx::<H>(tx.clone(), hash));
        }

        let block_with_txs = BlockWithTxs {
            // TODO: Get status from block
            status: starknet_core::types::BlockStatus::from(block.header().status),
            block_hash: block.header().hash::<H>().into(),
            parent_hash: block.header().parent_block_hash.into(),
            block_number: block.header().block_number,
            new_root: block.header().global_state_root.into(),
            timestamp: block.header().block_timestamp,
            sequencer_address: Felt252Wrapper::from(block.header().sequencer_address).into(),
<<<<<<< HEAD
            transactions: block
                .transactions()
                .iter()
                .cloned()
                .map(|tx| to_starknet_core_tx::<H>(tx, Felt252Wrapper(chain_id.0), block.header().block_number))
                .collect::<Vec<_>>(),
=======
            transactions,
>>>>>>> 645d9f0a
        };

        Ok(MaybePendingBlockWithTxs::Block(block_with_txs))
    }

    /// Get the information about the result of executing the requested block
    fn get_state_update(&self, block_id: BlockId) -> RpcResult<StateUpdate> {
        let substrate_block_hash = self.substrate_block_hash_from_starknet_block(block_id).map_err(|e| {
            error!("'{e}'");
            StarknetRpcApiError::BlockNotFound
        })?;

        let block = get_block_by_block_hash(self.client.as_ref(), substrate_block_hash).unwrap_or_default();

        let old_root = if block.header().block_number > 0 {
            let parent_block_hash = (TryInto::<FieldElement>::try_into(block.header().parent_block_hash)).unwrap();
            let substrate_parent_block_hash =
                self.substrate_block_hash_from_starknet_block(BlockId::Hash(parent_block_hash)).map_err(|e| {
                    error!("'{e}'");
                    StarknetRpcApiError::BlockNotFound
                })?;

            let parent_block =
                get_block_by_block_hash(self.client.as_ref(), substrate_parent_block_hash).unwrap_or_default();
            parent_block.header().global_state_root.into()
        } else {
            FieldElement::default()
        };

        Ok(StateUpdate {
            block_hash: block.header().hash::<H>().into(),
            new_root: block.header().global_state_root.into(),
            old_root,
            state_diff: StateDiff {
                storage_diffs: Vec::new(),
                deprecated_declared_classes: Vec::new(),
                declared_classes: Vec::new(),
                deployed_contracts: Vec::new(),
                replaced_classes: Vec::new(),
                nonces: Vec::new(),
            },
        })
    }

    /// Returns the transactions in the transaction pool, recognized by this sequencer
    async fn pending_transactions(&self, block_number: u64) -> RpcResult<Vec<Transaction>> {
        let substrate_block_hash = self.client.info().best_hash;

        let mut transactions = vec![];

        let mut transactions_ready: Vec<<B as BlockT>::Extrinsic> =
            self.graph.validated_pool().ready().map(|tx| tx.data().clone()).collect();

        let mut transactions_future: Vec<<B as BlockT>::Extrinsic> =
            self.graph.validated_pool().futures().into_iter().map(|(_hash, extrinsic)| extrinsic).collect();

        transactions.append(&mut transactions_ready);
        transactions.append(&mut transactions_future);

        let api = self.client.runtime_api();

        let transactions = api.extrinsic_filter(substrate_block_hash, transactions).map_err(|e| {
            error!("{:#?}", e);
            StarknetRpcApiError::InternalServerError
        })?;

        let chain_id = self.chain_id()?;
<<<<<<< HEAD
        let transactions =
            transactions.into_iter().map(|tx| to_starknet_core_tx::<H>(tx, chain_id.0.into(), block_number)).collect();
=======
        let transactions = transactions.into_iter().map(|tx| to_starknet_core_tx::<H>(tx, chain_id.0)).collect();
>>>>>>> 645d9f0a

        Ok(transactions)
    }

    /// Returns all events matching the given filter
    async fn get_events(&self, filter: EventFilterWithPage) -> RpcResult<EventsPage> {
        let continuation_token = match filter.result_page_request.continuation_token {
            Some(token) => types::ContinuationToken::parse(token).map_err(|e| {
                error!("Failed to parse continuation token: {:?}", e);
                StarknetRpcApiError::InvalidContinuationToken
            })?,
            None => types::ContinuationToken::default(),
        };
        let from_address = filter.event_filter.address.map(Felt252Wrapper::from);
        let keys = filter.event_filter.keys.unwrap_or_default();
        let chunk_size = filter.result_page_request.chunk_size;

        if keys.len() > MAX_EVENTS_KEYS {
            return Err(StarknetRpcApiError::TooManyKeysInFilter.into());
        }
        if chunk_size > MAX_EVENTS_CHUNK_SIZE as u64 {
            return Err(StarknetRpcApiError::PageSizeTooBig.into());
        }

        // Get the substrate block numbers for the requested range
        let latest_block =
            self.substrate_block_number_from_starknet_block(BlockId::Tag(BlockTag::Latest)).map_err(|e| {
                error!("'{e}'");
                StarknetRpcApiError::BlockNotFound
            })?;
        let from_block = self
            .substrate_block_number_from_starknet_block(filter.event_filter.from_block.unwrap_or(BlockId::Number(0)))
            .map_err(|e| {
                error!("'{e}'");
                StarknetRpcApiError::BlockNotFound
            })?;
        let to_block = self
            .substrate_block_number_from_starknet_block(
                filter.event_filter.to_block.unwrap_or(BlockId::Tag(BlockTag::Latest)),
            )
            .map_err(|e| {
                error!("'{e}'");
                StarknetRpcApiError::BlockNotFound
            })?;

        // Verify that the requested range is valid
        if from_block > to_block {
            return Ok(EventsPage { events: vec![], continuation_token: None });
        }

        let to_block = if latest_block > to_block { to_block } else { latest_block };
        let filter = RpcEventFilter { from_block, to_block, from_address, keys, chunk_size, continuation_token };

        self.filter_events(filter)
    }

    /// Returns a transaction details from it's hash.
    ///
    /// If the transaction is in the transactions pool,
    /// it considers the transaction hash as not found.
    /// Consider using `pending_transaction` for that purpose.
    ///
    /// # Arguments
    ///
    /// * `transaction_hash` - Transaction hash corresponding to the transaction.
    fn get_transaction_by_hash(&self, transaction_hash: FieldElement) -> RpcResult<Transaction> {
        let block_hash_from_db = self
            .backend
            .mapping()
            .block_hash_from_transaction_hash(H256::from(transaction_hash.to_bytes_be()))
            .map_err(|e| {
                error!("Failed to get transaction's substrate block hash from mapping_db: {e}");
                StarknetRpcApiError::TxnHashNotFound
            })?;

        let substrate_block_hash = match block_hash_from_db {
            Some(block_hash) => block_hash,
            None => return Err(StarknetRpcApiError::TxnHashNotFound.into()),
        };

        let block = get_block_by_block_hash(self.client.as_ref(), substrate_block_hash).unwrap_or_default();
        let chain_id = self.chain_id()?.0.into();

        let find_tx = block
            .transactions()
            .iter()
<<<<<<< HEAD
            .find(|tx| tx.compute_hash::<H>(chain_id, false, Some(block.header().block_number)).0 == transaction_hash)
            .map(|tx| to_starknet_core_tx::<H>(tx.clone(), chain_id, block.header().block_number));
=======
            .find(|tx| tx.compute_hash::<H>(chain_id, false).0 == transaction_hash)
            .map(|tx| to_starknet_core_tx::<H>(tx.clone(), transaction_hash));
>>>>>>> 645d9f0a

        find_tx.ok_or(StarknetRpcApiError::TxnHashNotFound.into())
    }

    /// Returns the receipt of a transaction by transaction hash.
    ///
    /// # Arguments
    ///
    /// * `transaction_hash` - Transaction hash corresponding to the transaction.
    fn get_transaction_receipt(&self, transaction_hash: FieldElement) -> RpcResult<MaybePendingTransactionReceipt> {
        let block_hash_from_db = self
            .backend
            .mapping()
            .block_hash_from_transaction_hash(H256::from(transaction_hash.to_bytes_be()))
            .map_err(|e| {
                error!("Failed to get transaction's substrate block hash from mapping_db: {e}");
                StarknetRpcApiError::TxnHashNotFound
            })?;

        let substrate_block_hash = match block_hash_from_db {
            Some(block_hash) => block_hash,
            None => {
                // If the transaction is still in the pool, the receipt
                // is not available, thus considered as not found.
                return Err(StarknetRpcApiError::TxnHashNotFound.into());
            }
        };

        let block: mp_block::Block =
            get_block_by_block_hash(self.client.as_ref(), substrate_block_hash).unwrap_or_default();
        let block_header = block.header();
        let block_hash = block_header.hash::<H>().into();
        let block_number = block_header.block_number;

        let block_extrinsics = self
            .client
            .block_body(substrate_block_hash)
            .map_err(|e| {
                error!("'{e}'");
                StarknetRpcApiError::InternalServerError
            })?
            .ok_or(StarknetRpcApiError::BlockNotFound)?;
        let chain_id = self.chain_id()?.0.into();

        let (tx_type, events) = self
            .client
            .runtime_api()
            .get_events_for_tx_hash(substrate_block_hash, block_extrinsics, chain_id, transaction_hash.into())
            .map_err(|e| {
                error!("'{e}'");
                StarknetRpcApiError::InternalServerError
            })?
            .expect("the thansaction should be present in the substrate extrinsics");

        let execution_result = {
            let revert_error = self
                .client
                .runtime_api()
                .get_tx_execution_outcome(substrate_block_hash, Felt252Wrapper(transaction_hash).into())
                .map_err(|e| {
                    error!("'{e}'");
                    StarknetRpcApiError::InternalServerError
                })?;

            match revert_error {
                None => ExecutionResult::Succeeded,
                // This is safe because the message is a Vec<u8> build from a String
                Some(message) => ExecutionResult::Reverted { reason: unsafe { String::from_utf8_unchecked(message) } },
            }
        };

        fn event_conversion(event: starknet_api::transaction::Event) -> starknet_core::types::Event {
            starknet_core::types::Event {
                from_address: Felt252Wrapper::from(event.from_address).0,
                keys: event.content.keys.into_iter().map(|felt| Felt252Wrapper::from(felt).0).collect(),
                data: event.content.data.0.into_iter().map(|felt| Felt252Wrapper::from(felt).0).collect(),
            }
        }

        let receipt = match tx_type {
            mp_transactions::TxType::Declare => TransactionReceipt::Declare(DeclareTransactionReceipt {
                transaction_hash,
                actual_fee: Default::default(),
                finality_status: TransactionFinalityStatus::AcceptedOnL2,
                block_hash,
                block_number,
                messages_sent: Default::default(),
                events: events.into_iter().map(event_conversion).collect(),
                execution_result,
            }),
            mp_transactions::TxType::DeployAccount => {
                TransactionReceipt::DeployAccount(DeployAccountTransactionReceipt {
                    transaction_hash,
                    actual_fee: Default::default(),
                    finality_status: TransactionFinalityStatus::AcceptedOnL2,
                    block_hash,
                    block_number,
                    messages_sent: Default::default(),
                    events: events.into_iter().map(event_conversion).collect(),
                    contract_address: Default::default(), // TODO: we can probably find this in the events
                    execution_result,
                })
            }
            mp_transactions::TxType::Invoke => TransactionReceipt::Invoke(InvokeTransactionReceipt {
                transaction_hash,
                actual_fee: Default::default(),
                finality_status: TransactionFinalityStatus::AcceptedOnL2,
                block_hash,
                block_number,
                messages_sent: Default::default(),
                events: events.into_iter().map(event_conversion).collect(),
                execution_result,
            }),
            mp_transactions::TxType::L1Handler => TransactionReceipt::L1Handler(L1HandlerTransactionReceipt {
                transaction_hash,
                actual_fee: Default::default(),
                finality_status: TransactionFinalityStatus::AcceptedOnL2,
                block_hash,
                block_number,
                messages_sent: Default::default(),
                events: events.into_iter().map(event_conversion).collect(),
                execution_result,
            }),
        };

        Ok(MaybePendingTransactionReceipt::Receipt(receipt))
    }
}

async fn submit_extrinsic<P, B>(
    pool: Arc<P>,
    best_block_hash: <B as BlockT>::Hash,
    extrinsic: <B as BlockT>::Extrinsic,
) -> Result<<P as TransactionPool>::Hash, StarknetRpcApiError>
where
    P: TransactionPool<Block = B> + 'static,
    B: BlockT,
    <B as BlockT>::Extrinsic: Send + Sync + 'static,
{
    pool.submit_one(&SPBlockId::hash(best_block_hash), TX_SOURCE, extrinsic).await.map_err(|e| {
        error!("Failed to submit extrinsic: {:?}", e);
        match e.into_pool_error() {
            Ok(PoolError::InvalidTransaction(InvalidTransaction::BadProof)) => StarknetRpcApiError::ValidationFailure,
            _ => StarknetRpcApiError::InternalServerError,
        }
    })
}

async fn convert_transaction<C, B>(
    client: Arc<C>,
    best_block_hash: <B as BlockT>::Hash,
    transaction: UserTransaction,
) -> Result<<B as BlockT>::Extrinsic, StarknetRpcApiError>
where
    B: BlockT,
    C: ProvideRuntimeApi<B>,
    C::Api: StarknetRuntimeApi<B> + ConvertTransactionRuntimeApi<B>,
{
    let result = client.runtime_api().convert_transaction(best_block_hash, transaction).map_err(|e| {
        error!("Failed to convert transaction: {:?}", e);
        StarknetRpcApiError::InternalServerError
    })?;

    match result {
        Ok(extrinsic) => Ok(extrinsic),
        Err(dispatch_error) => {
            error!("Failed to convert transaction: {:?}", dispatch_error);
            Err(StarknetRpcApiError::InternalServerError)
        }
    }
}

fn convert_error<C, B, T>(
    client: Arc<C>,
    best_block_hash: <B as BlockT>::Hash,
    call_result: Result<T, DispatchError>,
) -> Result<T, StarknetRpcApiError>
where
    B: BlockT,
    C: ProvideRuntimeApi<B>,
    C::Api: StarknetRuntimeApi<B> + ConvertTransactionRuntimeApi<B>,
{
    match call_result {
        Ok(val) => Ok(val),
        Err(e) => match client.runtime_api().convert_error(best_block_hash, e) {
            Ok(starknet_error) => Err(starknet_error.into()),
            Err(_) => Err(StarknetRpcApiError::InternalServerError),
        },
    }
}

fn h256_to_felt(h256: H256) -> Result<FieldElement, StarknetRpcApiError> {
    match Felt252Wrapper::try_from(h256) {
        Ok(felt) => Ok(felt.0),
        Err(err) => {
            error!("failed to convert H256 to FieldElement: {err}");
            Err(StarknetRpcApiError::InternalServerError)
        }
    }
}<|MERGE_RESOLUTION|>--- conflicted
+++ resolved
@@ -413,12 +413,6 @@
 
         let block = get_block_by_block_hash(self.client.as_ref(), substrate_block_hash).unwrap_or_default();
         let chain_id = self.chain_id()?;
-<<<<<<< HEAD
-        let transactions_hashes =
-            block.transactions_hashes::<H>(Felt252Wrapper(chain_id.0), Some(block.header().block_number));
-        let transactions = transactions_hashes.into_iter().map(FieldElement::from).collect();
-=======
->>>>>>> 645d9f0a
         let blockhash = block.header().hash::<H>();
 
         let transaction_hashes = if let Some(tx_hashes) = self.get_cached_transaction_hashes(blockhash.into()) {
@@ -428,19 +422,13 @@
             }
             v
         } else {
-            block.transactions_hashes::<H>(chain_id.0.into()).map(FieldElement::from).collect()
+            block.transactions_hashes::<H>(chain_id.0.into(), Some(block.header().block_number)).map(FieldElement::from).collect()
         };
 
         let parent_blockhash = block.header().parent_block_hash;
         let block_with_tx_hashes = BlockWithTxHashes {
-<<<<<<< HEAD
-            transactions,
+            transactions: transaction_hashes,
             status: starknet_core::types::BlockStatus::from(block.header().status),
-=======
-            transactions: transaction_hashes,
-            // TODO: Status hardcoded, get status from block
-            status: BlockStatus::AcceptedOnL2,
->>>>>>> 645d9f0a
             block_hash: blockhash.into(),
             parent_hash: parent_blockhash.into(),
             block_number: block.header().block_number,
@@ -665,16 +653,12 @@
         let transaction = block.transactions().get(index as usize).ok_or(StarknetRpcApiError::InvalidTxnIndex)?;
         let chain_id = self.chain_id()?;
 
-<<<<<<< HEAD
-        Ok(to_starknet_core_tx::<H>(transaction.clone(), Felt252Wrapper(chain_id.0), block.header().block_number))
-=======
         let transaction_hash = self
             .get_cached_transaction_hashes(block.header().hash::<H>().into())
             .map(|tx_hashes| h256_to_felt(*tx_hashes.get(index as usize).ok_or(StarknetRpcApiError::InvalidTxnIndex)?))
-            .unwrap_or_else(|| Ok(transaction.compute_hash::<H>(chain_id.0.into(), false).0))?;
+            .unwrap_or_else(|| Ok(transaction.compute_hash::<H>(chain_id.0.into(), false, Some(block.header().block_number)).0))?;
 
         Ok(to_starknet_core_tx::<H>(transaction.clone(), transaction_hash))
->>>>>>> 645d9f0a
     }
 
     /// Get block information with full transactions given the block id
@@ -695,7 +679,7 @@
             let hash = transaction_hashes
                 .as_ref()
                 .map(|tx_hashes| h256_to_felt(*tx_hashes.get(index).ok_or(StarknetRpcApiError::InternalServerError)?))
-                .unwrap_or_else(|| Ok(tx.compute_hash::<H>(chain_id.0.into(), false).0))?;
+                .unwrap_or_else(|| Ok(tx.compute_hash::<H>(chain_id.0.into(), false, Some(block.header().block_number)).0))?;
             transactions.push(to_starknet_core_tx::<H>(tx.clone(), hash));
         }
 
@@ -708,16 +692,7 @@
             new_root: block.header().global_state_root.into(),
             timestamp: block.header().block_timestamp,
             sequencer_address: Felt252Wrapper::from(block.header().sequencer_address).into(),
-<<<<<<< HEAD
-            transactions: block
-                .transactions()
-                .iter()
-                .cloned()
-                .map(|tx| to_starknet_core_tx::<H>(tx, Felt252Wrapper(chain_id.0), block.header().block_number))
-                .collect::<Vec<_>>(),
-=======
             transactions,
->>>>>>> 645d9f0a
         };
 
         Ok(MaybePendingBlockWithTxs::Block(block_with_txs))
@@ -785,12 +760,7 @@
         })?;
 
         let chain_id = self.chain_id()?;
-<<<<<<< HEAD
-        let transactions =
-            transactions.into_iter().map(|tx| to_starknet_core_tx::<H>(tx, chain_id.0.into(), block_number)).collect();
-=======
         let transactions = transactions.into_iter().map(|tx| to_starknet_core_tx::<H>(tx, chain_id.0)).collect();
->>>>>>> 645d9f0a
 
         Ok(transactions)
     }
@@ -877,13 +847,8 @@
         let find_tx = block
             .transactions()
             .iter()
-<<<<<<< HEAD
             .find(|tx| tx.compute_hash::<H>(chain_id, false, Some(block.header().block_number)).0 == transaction_hash)
-            .map(|tx| to_starknet_core_tx::<H>(tx.clone(), chain_id, block.header().block_number));
-=======
-            .find(|tx| tx.compute_hash::<H>(chain_id, false).0 == transaction_hash)
             .map(|tx| to_starknet_core_tx::<H>(tx.clone(), transaction_hash));
->>>>>>> 645d9f0a
 
         find_tx.ok_or(StarknetRpcApiError::TxnHashNotFound.into())
     }
