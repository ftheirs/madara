[package]
authors = [
  "Substrate DevHub <https://github.com/substrate-developer-hub>",
  "Timothée Delabrouille <https://github.com/tdelabro>",
]
description = "Starknet RPC compatibility layer for Substrate"
edition.workspace = true
homepage = "https://github.com/keep-starknet-strange/madara"
license = "MIT"
name = "mc-rpc"
publish = false
repository = "https://github.com/keep-starknet-strange/madara"
version.workspace = true

[package.metadata.docs.rs]
targets = ["x86_64-unknown-linux-gnu"]

[dependencies]
# Madara utils
mc-genesis-data-provider = { workspace = true }

# Madara runtime
<<<<<<< HEAD
deoxys-runtime = { workspace = true }
pallet-starknet = { workspace = true, default-features = true }
=======
>>>>>>> 5af24f93
pallet-starknet-runtime-api = { workspace = true, default-features = true }

# Madara client
mc-db = { workspace = true }
mc-rpc-core = { workspace = true }
mc-storage = { workspace = true }
mc-sync = { workspace = true }

# Substate primitives
sc-transaction-pool = { workspace = true }
sc-transaction-pool-api = { workspace = true }
sp-api = { workspace = true, default-features = true }
sp-arithmetic = { workspace = true, default-features = true }
sp-blockchain = { workspace = true, default-features = true }
sp-core = { workspace = true, default-features = true }
sp-runtime = { workspace = true, default-features = true }
# Substrate client
sc-client-api = { workspace = true, default-features = true }
sc-network-sync = { workspace = true }
# Starknet
blockifier = { workspace = true, default-features = true }
starknet-core = { workspace = true }
starknet-ff = { workspace = true }
starknet-providers = { workspace = true }
starknet_api = { workspace = true, default-features = true }
# Others
anyhow = { workspace = true }
itertools = { workspace = true }
jsonrpsee = { workspace = true, default-features = true, features = [
  "macros",
  "server",
] }
log = { workspace = true, default-features = true }
mp-block = { workspace = true, default-features = true }
mp-contract = { workspace = true, default-features = true }
mp-felt = { workspace = true, default-features = true }
mp-hashers = { workspace = true, default-features = true }
mp-simulations = { workspace = true }
mp-transactions = { workspace = true, features = ["client"] }
thiserror = { workspace = true }

[dev-dependencies]
rstest = { workspace = true }<|MERGE_RESOLUTION|>--- conflicted
+++ resolved
@@ -20,11 +20,8 @@
 mc-genesis-data-provider = { workspace = true }
 
 # Madara runtime
-<<<<<<< HEAD
 deoxys-runtime = { workspace = true }
 pallet-starknet = { workspace = true, default-features = true }
-=======
->>>>>>> 5af24f93
 pallet-starknet-runtime-api = { workspace = true, default-features = true }
 
 # Madara client
