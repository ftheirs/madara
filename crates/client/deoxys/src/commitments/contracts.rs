<<<<<<< HEAD
use bitvec::view::BitView;
=======
use std::sync::Arc;

use bitvec::prelude::BitVec;
>>>>>>> 7a2726f0
use blockifier::state::cached_state::CommitmentStateDiff;
use bonsai_trie::databases::HashMapDb;
use bonsai_trie::id::{BasicId, BasicIdBuilder};
use bonsai_trie::{BonsaiStorage, BonsaiStorageConfig};
<<<<<<< HEAD
=======
use mc_db::bonsai_db::BonsaiDb;
>>>>>>> 7a2726f0
use mc_db::BonsaiDbError;
use mp_felt::Felt252Wrapper;
use mp_hashers::HasherT;
use sp_runtime::traits::Block as BlockT;
use starknet_api::api_core::ContractAddress;
use starknet_types_core::hash::Pedersen;

#[derive(Debug)]
pub struct ContractLeafParams {
    pub class_hash: Felt252Wrapper,
    pub storage_root: Felt252Wrapper,
    pub nonce: Felt252Wrapper,
}

/// Calculates the storage root in memory recomupting all the storage changes for a specific contract.
/// NOTE: in the future this function should be persistent, replaced with a more efficient way computing only changes.
///
/// `storage_root` is the root of another Merkle-Patricia trie of height 251 that is constructed
/// from the contract’s storage.
///
/// # Arguments
///
///
/// # Returns
///
/// The storage root hash.
pub fn update_storage_trie(
    contract_address: &ContractAddress,
<<<<<<< HEAD
    commitment_state_diff: CommitmentStateDiff,
=======
    csd: &Arc<CommitmentStateDiff>,
    bonsai_db: &Arc<BonsaiDb<B>>,
>>>>>>> 7a2726f0
) -> Result<Felt252Wrapper, BonsaiDbError> {
    let config = BonsaiStorageConfig::default();
    let bonsai_db = HashMapDb::<BasicId>::default();
    let mut bonsai_storage =
        BonsaiStorage::<_, _, Pedersen>::new(bonsai_db, config).expect("Failed to create bonsai storage");

<<<<<<< HEAD
    // Insert old storage changes


    // Insert new storage changes
    if let Some(updates) = commitment_state_diff.storage_updates.get(contract_address) {
=======
    if let Some(updates) = csd.storage_updates.get(contract_address) {
>>>>>>> 7a2726f0
        for (storage_key, storage_value) in updates {
            let key = Felt252Wrapper::from(storage_key.0.0).0.to_bytes_be().view_bits()[5..].to_owned();
            let value = Felt252Wrapper::from(*storage_value);
            bonsai_storage.insert(&key, &value.into()).expect("Failed to insert storage update into trie");
        }
    }

    let mut id_builder = BasicIdBuilder::new();
    let id = id_builder.new_id();
    bonsai_storage.commit(id).expect("Failed to commit to bonsai storage");
    let root_hash = bonsai_storage.root_hash().expect("Failed to get root hash");

    Ok(Felt252Wrapper::from(root_hash))
}

/// Calculates the contract state hash.
///
/// # Arguments
///
/// * `hash` - The hash of the contract definition.
/// * `root` - The root of root of another Merkle-Patricia trie of height 251 that is constructed
///   from the contract’s storage.
/// * `nonce` - The current nonce of the contract.
///
/// # Returns
///
/// The contract state leaf hash.
pub fn calculate_contract_state_leaf_hash<H: HasherT>(contract_leaf_params: ContractLeafParams) -> Felt252Wrapper {
    // Define the constant for the contract state hash version
    const CONTRACT_STATE_HASH_VERSION: Felt252Wrapper = Felt252Wrapper::ZERO;

    let contract_state_hash = H::hash_elements(contract_leaf_params.class_hash.0, contract_leaf_params.storage_root.0);
    let contract_state_hash = H::hash_elements(contract_state_hash, contract_leaf_params.nonce.0);
    let contract_state_hash = H::hash_elements(contract_state_hash, CONTRACT_STATE_HASH_VERSION.0);

    contract_state_hash.into()
}

<<<<<<< HEAD
=======
/// Update the contract trie with the new contract state.
///
/// # Arguments
///
/// * `contract_hash` - The hash of the contract.
/// * `contract_leaf_params` - A struct containing the class hash, storage root and nonce.
/// * `bonsai_db` - The database responsible for storing computing the state tries.
///
/// # Returns
///
/// The contract state root hash as a `Felt252Wrapper` or a `BonsaiDbError`.
pub fn update_contract_trie<B: BlockT>(
    contract_hash: Felt252Wrapper,
    contract_leaf_params: ContractLeafParams,
    bonsai_db: &Arc<BonsaiDb<B>>,
) -> anyhow::Result<Felt252Wrapper> {
    let config = BonsaiStorageConfig::default();
    let bonsai_db = bonsai_db.as_ref();
    let mut bonsai_storage =
        BonsaiStorage::<_, _, Pedersen>::new(bonsai_db, config).expect("Failed to create bonsai storage");

    let class_commitment_leaf_hash = calculate_contract_state_leaf_hash::<PedersenHasher>(contract_leaf_params);
    let key = BitVec::from_vec(contract_hash.0.to_bytes_be()[..31].to_vec());
    bonsai_storage
        .insert(key.as_bitslice(), &class_commitment_leaf_hash.into())
        .expect("Failed to insert into bonsai storage");

    let mut id_builder = BasicIdBuilder::new();
    let id = id_builder.new_id();
    bonsai_storage.commit(id).expect("Failed to commit to bonsai storage");

    let root_hash = bonsai_storage.root_hash().expect("Failed to get root hash");
    Ok(Felt252Wrapper::from(root_hash))
}

/// Get the actual contract trie hash.
///
/// # Arguments
///
/// * `bonsai_db` - The database responsible for storing computing the state tries.
///
/// # Returns
///
/// The contract state root hash as a `Felt252Wrapper`or a `BonsaiDbError`.
pub fn get_contract_trie_root<B: BlockT>(bonsai_db: &Arc<BonsaiDb<B>>) -> Result<Felt252Wrapper, BonsaiDbError> {
    let config = BonsaiStorageConfig::default();
    let bonsai_db = bonsai_db.as_ref();
    let bonsai_storage: BonsaiStorage<BasicId, &BonsaiDb<B>, Pedersen> =
        BonsaiStorage::<_, _, Pedersen>::new(bonsai_db, config).expect("Failed to create bonsai storage");

    let root_hash = bonsai_storage.root_hash().expect("Failed to get root hash");
    Ok(Felt252Wrapper::from(root_hash))
}

>>>>>>> 7a2726f0
#[cfg(test)]
mod tests {
    use indexmap::IndexMap;
    use mp_felt::Felt252Wrapper;
    use mp_hashers::pedersen::PedersenHasher;

    use super::{calculate_contract_state_leaf_hash, memory_update_storage_trie};

    #[test]
    fn test_contract_leaf_hash() {
        let contract_leaf_params = super::ContractLeafParams {
            class_hash: Felt252Wrapper::from_hex_be(
                "0x2ff4903e17f87b298ded00c44bfeb22874c5f73be2ced8f1d9d9556fb509779",
            )
            .unwrap(),
            storage_root: Felt252Wrapper::from_hex_be(
                "0x4fb440e8ca9b74fc12a22ebffe0bc0658206337897226117b985434c239c028",
            )
            .unwrap(),
            nonce: Felt252Wrapper::ZERO,
        };

        let expected =
            Felt252Wrapper::from_hex_be("0x7161b591c893836263a64f2a7e0d829c92f6956148a60ce5e99a3f55c7973f3").unwrap();

        let result = calculate_contract_state_leaf_hash::<PedersenHasher>(contract_leaf_params);

        assert_eq!(result, expected);
    }
}<|MERGE_RESOLUTION|>--- conflicted
+++ resolved
@@ -1,22 +1,12 @@
-<<<<<<< HEAD
 use bitvec::view::BitView;
-=======
-use std::sync::Arc;
 
-use bitvec::prelude::BitVec;
->>>>>>> 7a2726f0
 use blockifier::state::cached_state::CommitmentStateDiff;
 use bonsai_trie::databases::HashMapDb;
 use bonsai_trie::id::{BasicId, BasicIdBuilder};
 use bonsai_trie::{BonsaiStorage, BonsaiStorageConfig};
-<<<<<<< HEAD
-=======
-use mc_db::bonsai_db::BonsaiDb;
->>>>>>> 7a2726f0
 use mc_db::BonsaiDbError;
 use mp_felt::Felt252Wrapper;
 use mp_hashers::HasherT;
-use sp_runtime::traits::Block as BlockT;
 use starknet_api::api_core::ContractAddress;
 use starknet_types_core::hash::Pedersen;
 
@@ -41,27 +31,18 @@
 /// The storage root hash.
 pub fn update_storage_trie(
     contract_address: &ContractAddress,
-<<<<<<< HEAD
     commitment_state_diff: CommitmentStateDiff,
-=======
-    csd: &Arc<CommitmentStateDiff>,
-    bonsai_db: &Arc<BonsaiDb<B>>,
->>>>>>> 7a2726f0
 ) -> Result<Felt252Wrapper, BonsaiDbError> {
     let config = BonsaiStorageConfig::default();
     let bonsai_db = HashMapDb::<BasicId>::default();
     let mut bonsai_storage =
         BonsaiStorage::<_, _, Pedersen>::new(bonsai_db, config).expect("Failed to create bonsai storage");
 
-<<<<<<< HEAD
     // Insert old storage changes
 
 
     // Insert new storage changes
     if let Some(updates) = commitment_state_diff.storage_updates.get(contract_address) {
-=======
-    if let Some(updates) = csd.storage_updates.get(contract_address) {
->>>>>>> 7a2726f0
         for (storage_key, storage_value) in updates {
             let key = Felt252Wrapper::from(storage_key.0.0).0.to_bytes_be().view_bits()[5..].to_owned();
             let value = Felt252Wrapper::from(*storage_value);
@@ -100,63 +81,6 @@
     contract_state_hash.into()
 }
 
-<<<<<<< HEAD
-=======
-/// Update the contract trie with the new contract state.
-///
-/// # Arguments
-///
-/// * `contract_hash` - The hash of the contract.
-/// * `contract_leaf_params` - A struct containing the class hash, storage root and nonce.
-/// * `bonsai_db` - The database responsible for storing computing the state tries.
-///
-/// # Returns
-///
-/// The contract state root hash as a `Felt252Wrapper` or a `BonsaiDbError`.
-pub fn update_contract_trie<B: BlockT>(
-    contract_hash: Felt252Wrapper,
-    contract_leaf_params: ContractLeafParams,
-    bonsai_db: &Arc<BonsaiDb<B>>,
-) -> anyhow::Result<Felt252Wrapper> {
-    let config = BonsaiStorageConfig::default();
-    let bonsai_db = bonsai_db.as_ref();
-    let mut bonsai_storage =
-        BonsaiStorage::<_, _, Pedersen>::new(bonsai_db, config).expect("Failed to create bonsai storage");
-
-    let class_commitment_leaf_hash = calculate_contract_state_leaf_hash::<PedersenHasher>(contract_leaf_params);
-    let key = BitVec::from_vec(contract_hash.0.to_bytes_be()[..31].to_vec());
-    bonsai_storage
-        .insert(key.as_bitslice(), &class_commitment_leaf_hash.into())
-        .expect("Failed to insert into bonsai storage");
-
-    let mut id_builder = BasicIdBuilder::new();
-    let id = id_builder.new_id();
-    bonsai_storage.commit(id).expect("Failed to commit to bonsai storage");
-
-    let root_hash = bonsai_storage.root_hash().expect("Failed to get root hash");
-    Ok(Felt252Wrapper::from(root_hash))
-}
-
-/// Get the actual contract trie hash.
-///
-/// # Arguments
-///
-/// * `bonsai_db` - The database responsible for storing computing the state tries.
-///
-/// # Returns
-///
-/// The contract state root hash as a `Felt252Wrapper`or a `BonsaiDbError`.
-pub fn get_contract_trie_root<B: BlockT>(bonsai_db: &Arc<BonsaiDb<B>>) -> Result<Felt252Wrapper, BonsaiDbError> {
-    let config = BonsaiStorageConfig::default();
-    let bonsai_db = bonsai_db.as_ref();
-    let bonsai_storage: BonsaiStorage<BasicId, &BonsaiDb<B>, Pedersen> =
-        BonsaiStorage::<_, _, Pedersen>::new(bonsai_db, config).expect("Failed to create bonsai storage");
-
-    let root_hash = bonsai_storage.root_hash().expect("Failed to get root hash");
-    Ok(Felt252Wrapper::from(root_hash))
-}
-
->>>>>>> 7a2726f0
 #[cfg(test)]
 mod tests {
     use indexmap::IndexMap;
