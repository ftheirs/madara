<<<<<<< HEAD
#![allow(deprecated)]

use std::collections::VecDeque;
use std::path::PathBuf;
use std::sync::{Arc, Mutex};
=======
use std::path::PathBuf;
use std::string::String;

use log::info;
use mp_felt::Felt252Wrapper;
use mp_hashers::pedersen::PedersenHasher;
use reqwest::header::{HeaderMap, HeaderValue, CONTENT_TYPE};
use reqwest::StatusCode;
use serde_json::{json, Value};
use sp_core::U256;
use starknet_api::api_core::{ChainId, PatriciaKey};
use starknet_api::block::BlockNumber;
use starknet_api::hash::StarkFelt;
use starknet_api::transaction::Event;
use starknet_client::reader::{StarknetFeederGatewayClient, StarknetReader};
use starknet_client::RetryConfig;
use starknet_ff::FieldElement;
use tokio::time;

use crate::transactions::{
    declare_tx_to_starknet_tx, deploy_account_tx_to_starknet_tx, deploy_tx_to_starknet_tx, invoke_tx_to_starknet_tx,
    l1handler_tx_to_starknet_tx,
};
>>>>>>> 477f672b

use log::info;
use mp_block::Block;
use reqwest::header::{HeaderMap, HeaderValue, CONTENT_TYPE};
use reqwest::{StatusCode, Url};
use serde_json::{json, Value};
use starknet_providers::sequencer::models::BlockId;
use starknet_providers::SequencerGatewayProvider;
use tokio::time;

mod convert;

<<<<<<< HEAD
pub type BlockQueue = Arc<Mutex<VecDeque<Block>>>;

// Function to create a new block queue
pub fn create_block_queue() -> BlockQueue {
    Arc::new(Mutex::new(VecDeque::new()))
=======
// This function converts a block received from the gateway into a StarkNet block
pub fn get_header(
    block: starknet_client::reader::Block,
    transactions: mp_block::BlockTransactions,
    events: &[Event],
) -> mp_block::Header {
    let parent_block_hash = Felt252Wrapper::try_from(block.parent_block_hash.0.bytes());
    let block_number = block.block_number.0;
    let global_state_root = Felt252Wrapper::try_from(block.state_root.0.bytes());
    let status = match block.status {
        starknet_client::reader::objects::block::BlockStatus::Pending => mp_block::BlockStatus::Pending,
        starknet_client::reader::objects::block::BlockStatus::AcceptedOnL2 => mp_block::BlockStatus::AcceptedOnL2,
        starknet_client::reader::objects::block::BlockStatus::AcceptedOnL1 => mp_block::BlockStatus::AcceptedOnL1,
        starknet_client::reader::objects::block::BlockStatus::Reverted => mp_block::BlockStatus::Rejected,
        starknet_client::reader::objects::block::BlockStatus::Aborted => mp_block::BlockStatus::Rejected,
    };
    let chain_id = Felt252Wrapper(FieldElement::from_byte_slice_be(b"SN_MAIN").unwrap());
    let sequencer_address = Felt252Wrapper(FieldElement::from(*PatriciaKey::key(&block.sequencer_address.0)));
    let block_timestamp = block.timestamp.0;
    let transaction_count = block.transactions.len() as u128;
    let (transaction_commitment, event_commitment) =
        mp_commitments::calculate_commitments::<PedersenHasher>(&transactions, &events, chain_id, block_number);
    let event_count: u128 = block.transaction_receipts.iter().map(|receipt| receipt.events.len() as u128).sum();
    let protocol_version = Some(0u8);
    let extra_data: U256 = Felt252Wrapper::try_from(block.block_hash.0.bytes()).unwrap().into();
    let starknet_header = mp_block::Header::new(
        StarkFelt::from(parent_block_hash.unwrap()),
        block_number.into(),
        status.into(),
        StarkFelt::from(global_state_root.unwrap()),
        sequencer_address.into(),
        block_timestamp.into(),
        transaction_count.into(),
        StarkFelt::from(transaction_commitment),
        event_count.into(),
        StarkFelt::from(event_commitment),
        protocol_version.unwrap(),
        Some(extra_data),
    );
    starknet_header
}

pub async fn get_txs(block: starknet_client::reader::Block) -> mp_block::BlockTransactions {
    let mut transactions_vec: mp_block::BlockTransactions = Vec::new();
    for transaction in &block.transactions {
        match transaction {
            starknet_client::reader::objects::transaction::Transaction::Declare(declare_transaction) => {
                // convert declare_transaction to starknet transaction
                let tx = declare_tx_to_starknet_tx(declare_transaction.clone());
                transactions_vec.push(tx.unwrap());
            }
            starknet_client::reader::objects::transaction::Transaction::DeployAccount(deploy_account_transaction) => {
                // convert declare_transaction to starknet transaction
                let tx = deploy_account_tx_to_starknet_tx(deploy_account_transaction.clone().into());
                transactions_vec.push(tx.unwrap());
            }
            starknet_client::reader::objects::transaction::Transaction::Deploy(deploy_transaction) => {
                // convert declare_transaction to starknet transaction
                let tx = deploy_tx_to_starknet_tx(deploy_transaction.clone().into()).await;
                transactions_vec.push(tx.unwrap());
            }
            starknet_client::reader::objects::transaction::Transaction::Invoke(invoke_transaction) => {
                // convert invoke_transaction to starknet transaction
                let tx = invoke_tx_to_starknet_tx(invoke_transaction.clone());
                transactions_vec.push(tx.unwrap());
            }
            starknet_client::reader::objects::transaction::Transaction::L1Handler(l1handler_transaction) => {
                // convert declare_transaction to starknet transaction
                let tx = l1handler_tx_to_starknet_tx(l1handler_transaction.clone().into());
                transactions_vec.push(tx.unwrap());
            }
        }
    }

    transactions_vec
}

// This function converts a block received from the gateway into a StarkNet block
pub async fn from_gateway_to_starknet_block(block: starknet_client::reader::Block) -> mp_block::Block {
    let transactions_vec: mp_block::BlockTransactions = get_txs(block.clone()).await;
    let all_events: Vec<starknet_api::transaction::Event> =
        block.transaction_receipts.iter().flat_map(|receipt| &receipt.events).cloned().collect();
    let header = get_header(block.clone(), transactions_vec.clone(), &all_events);
    mp_block::Block::new(header, transactions_vec)
>>>>>>> 477f672b
}

async fn create_block(rpc_port: u16) -> Result<StatusCode, reqwest::Error> {
    let client = reqwest::Client::new();
    let mut headers = HeaderMap::new();
    headers.insert(CONTENT_TYPE, "application/json ".parse().unwrap());

    let url = format!("http://localhost:{}/", rpc_port);
    let payload = json!({
        "id": 1,
        "jsonrpc": "2.0",
        "method": "engine_createBlock",
        "params": [true, true, null]
    });

    let response = client.post(url).headers(headers.clone()).json(&payload).send().await?;

    Ok(response.status())
}

async fn get_last_synced_block(rpc_port: u16) -> Result<Option<u64>, reqwest::Error> {
    let client = reqwest::Client::new();
    let headers = {
        let mut h = HeaderMap::new();
        h.insert(CONTENT_TYPE, HeaderValue::from_static("application/json"));
        h
    };

    let url = format!("http://localhost:{}/", rpc_port);
    let payload = json!({
        "id": 1,
        "jsonrpc": "2.0",
        "method": "chain_getBlock",
        "params": []
    });

    let response = client.post(&url).headers(headers).json(&payload).send().await?;

    let body: Value = response.json().await?;

    body["result"]["block"]["header"]["number"]
        .as_str()
        .and_then(|number_hex| u64::from_str_radix(&number_hex[2..], 16).ok())
        .map_or(Ok(None), |number_decimal| Ok(Some(number_decimal)))
}

const DEFAULT_CONFIG_FILE: &str = "config/execution_config/default_config.json";

pub struct ExecutionConfig {
    pub config_file_name: PathBuf,
}

impl Default for ExecutionConfig {
    fn default() -> Self {
        ExecutionConfig { config_file_name: PathBuf::from(DEFAULT_CONFIG_FILE) }
    }
}

<<<<<<< HEAD
pub async fn fetch_block(queue: BlockQueue, uri: &str, rpc_port: u16) {
    let gateway_url = Url::parse(&format!("{uri}/gateway")).unwrap();
    let feeder_gateway_url = Url::parse(&format!("{uri}/feeder_gateway", uri = uri)).unwrap();
    let chain_id = starknet_ff::FieldElement::ZERO;
    let client = SequencerGatewayProvider::new(gateway_url, feeder_gateway_url, chain_id);
    
=======
pub struct RpcConfig {
    // #[validate(custom = "validate_ascii")]
    pub chain_id: ChainId,
    pub server_address: String,
    pub max_events_chunk_size: usize,
    pub max_events_keys: usize,
    pub collect_metrics: bool,
    pub starknet_url: String,
    pub starknet_gateway_retry_config: RetryConfig,
    pub execution_config: ExecutionConfig,
}

impl Default for RpcConfig {
    fn default() -> Self {
        RpcConfig {
            chain_id: ChainId("SN_MAIN".to_string()),
            server_address: String::from("0.0.0.0:9944"),
            max_events_chunk_size: 1000,
            max_events_keys: 100,
            collect_metrics: false,
            starknet_url: String::from("https://alpha-mainnet.starknet.io/"),
            starknet_gateway_retry_config: RetryConfig {
                retry_base_millis: 50,
                retry_max_delay_millis: 1000,
                max_retries: 5,
            },
            execution_config: ExecutionConfig::default(),
        }
    }
}

pub async fn fetch_block(sender: async_channel::Sender<mp_block::Block>, rpc_port: u16) {
    let rpc_config = RpcConfig::default();

    let retry_config = RetryConfig { retry_base_millis: 30, retry_max_delay_millis: 30000, max_retries: 10 };

    let starknet_client =
        StarknetFeederGatewayClient::new(&rpc_config.starknet_url, None, NODE_VERSION, retry_config).unwrap();

>>>>>>> 477f672b
    let mut i = get_last_synced_block(rpc_port).await.unwrap().unwrap() + 1;
    loop {
        match client.get_block(BlockId::Number(i)).await {
            Ok(block) => {
<<<<<<< HEAD
                let starknet_block = convert::block(&block);
                {
                    let mut queue_guard: std::sync::MutexGuard<'_, VecDeque<Block>> = queue.lock().unwrap();
                    queue_guard.push_back(starknet_block);
                }
=======
                let starknet_block = from_gateway_to_starknet_block(block.unwrap()).await;
                sender.send(starknet_block).await.unwrap();
>>>>>>> 477f672b
                match create_block(rpc_port).await {
                    Ok(status) => {
                        if status.is_success() {
                            info!("[👽] Block #{} synced correctly", i);
                            i += 1;
                        }
                    }
                    Err(e) => {
                        eprintln!("Error processing RPC call: {:?}", e);
                    }
                }
            }
            Err(error) => {
                eprintln!("Error retrieving block: {:?}", error);
                time::sleep(time::Duration::from_secs(2)).await;
            }
        }
    }
}

#[cfg(test)]
mod tests {
<<<<<<< HEAD
    use std::convert::TryInto;
=======
    use std::collections::VecDeque;
    use std::convert::TryInto;
    use std::sync::Mutex;

    use mockall::mock;
    use mockito::mock;
    use starknet_ff::FieldElement;

    use super::*;
>>>>>>> 477f672b

    use starknet_ff::FieldElement;

    // Mocking StarknetFeederGatewayClient for testing
    mockito::mock! {
        StarknetFeederGatewayClient {
            fn new(url: &str, option: Option<&str>, version: &str, retry_config: RetryConfig) -> Self;
            async fn block(&self, block_number: BlockNumber) -> Result<Option<starknet_client::reader::Block>, starknet_client::Error>;
        }
    }

    #[test]
    fn test_get_header() {
        // Provide a mock starknet_client::reader::Block and BoundedVec<Transaction,
        // MaxTransactions> Then, call get_header with the mock data and check if the
        // resulting Header is as expected.
    }

    #[test]
    fn test_get_txs() {
        // Provide a mock starknet_client::reader::Block
        // Call get_txs with the mock data and verify if the resulting BoundedVec<Transaction,
        // MaxTransactions> is correct.
    }

    #[tokio::test]
    async fn test_from_gateway_to_starknet_block() {
        // Provide a mock starknet_client::reader::Block
        // Call from_gateway_to_starknet_block and verify the resulting Block.
    }

    #[tokio::test]
    async fn test_create_block() {
        // This test can check if an RPC call is made properly.
        // It can also verify if the function handles different response statuses correctly.
    }

    #[tokio::test]
    async fn test_fetch_block_success() {
        // Mock the StarknetFeederGatewayClient to return a successful block.
        // Run fetch_block and ensure the block is correctly added to the queue and RPC call is
        // made.
    }

    #[tokio::test]
    async fn test_fetch_block_error() {
        // Mock the StarknetFeederGatewayClient to return an error.
        // Run fetch_block and ensure the error is handled correctly.
    }

    #[test]
    fn test_into_mont() {
        // Constructing FieldElement from the hex representation of "SN_MAIN"
        let sn_main_hex = "00000000000000000000000000000000534e5f4d41494e";
        let sn_main_bytes = hex::decode(sn_main_hex).expect("Failed to decode hex");
        let sn_main_u64_array = bytes_to_u64_array(&sn_main_bytes);

        let fe = FieldElement::from_mont(sn_main_u64_array);
        let mont_representation = fe.into_mont();

        println!("{:?}", mont_representation);
        // Optionally, add assertions to check the correctness of mont_representation
    }

    // Helper function to convert a byte slice into [u64; 4]
    fn bytes_to_u64_array(bytes: &[u8]) -> [u64; 4] {
        assert_eq!(bytes.len(), 32, "Expected a 32-byte slice");

        let mut array = [0u64; 4];
        for (i, chunk) in bytes.chunks(8).enumerate() {
            array[i] = u64::from_be_bytes(chunk.try_into().expect("Failed to convert bytes to u64"));
        }
        array
    }
}<|MERGE_RESOLUTION|>--- conflicted
+++ resolved
@@ -1,37 +1,8 @@
-<<<<<<< HEAD
 #![allow(deprecated)]
 
-use std::collections::VecDeque;
 use std::path::PathBuf;
-use std::sync::{Arc, Mutex};
-=======
-use std::path::PathBuf;
-use std::string::String;
 
 use log::info;
-use mp_felt::Felt252Wrapper;
-use mp_hashers::pedersen::PedersenHasher;
-use reqwest::header::{HeaderMap, HeaderValue, CONTENT_TYPE};
-use reqwest::StatusCode;
-use serde_json::{json, Value};
-use sp_core::U256;
-use starknet_api::api_core::{ChainId, PatriciaKey};
-use starknet_api::block::BlockNumber;
-use starknet_api::hash::StarkFelt;
-use starknet_api::transaction::Event;
-use starknet_client::reader::{StarknetFeederGatewayClient, StarknetReader};
-use starknet_client::RetryConfig;
-use starknet_ff::FieldElement;
-use tokio::time;
-
-use crate::transactions::{
-    declare_tx_to_starknet_tx, deploy_account_tx_to_starknet_tx, deploy_tx_to_starknet_tx, invoke_tx_to_starknet_tx,
-    l1handler_tx_to_starknet_tx,
-};
->>>>>>> 477f672b
-
-use log::info;
-use mp_block::Block;
 use reqwest::header::{HeaderMap, HeaderValue, CONTENT_TYPE};
 use reqwest::{StatusCode, Url};
 use serde_json::{json, Value};
@@ -40,100 +11,6 @@
 use tokio::time;
 
 mod convert;
-
-<<<<<<< HEAD
-pub type BlockQueue = Arc<Mutex<VecDeque<Block>>>;
-
-// Function to create a new block queue
-pub fn create_block_queue() -> BlockQueue {
-    Arc::new(Mutex::new(VecDeque::new()))
-=======
-// This function converts a block received from the gateway into a StarkNet block
-pub fn get_header(
-    block: starknet_client::reader::Block,
-    transactions: mp_block::BlockTransactions,
-    events: &[Event],
-) -> mp_block::Header {
-    let parent_block_hash = Felt252Wrapper::try_from(block.parent_block_hash.0.bytes());
-    let block_number = block.block_number.0;
-    let global_state_root = Felt252Wrapper::try_from(block.state_root.0.bytes());
-    let status = match block.status {
-        starknet_client::reader::objects::block::BlockStatus::Pending => mp_block::BlockStatus::Pending,
-        starknet_client::reader::objects::block::BlockStatus::AcceptedOnL2 => mp_block::BlockStatus::AcceptedOnL2,
-        starknet_client::reader::objects::block::BlockStatus::AcceptedOnL1 => mp_block::BlockStatus::AcceptedOnL1,
-        starknet_client::reader::objects::block::BlockStatus::Reverted => mp_block::BlockStatus::Rejected,
-        starknet_client::reader::objects::block::BlockStatus::Aborted => mp_block::BlockStatus::Rejected,
-    };
-    let chain_id = Felt252Wrapper(FieldElement::from_byte_slice_be(b"SN_MAIN").unwrap());
-    let sequencer_address = Felt252Wrapper(FieldElement::from(*PatriciaKey::key(&block.sequencer_address.0)));
-    let block_timestamp = block.timestamp.0;
-    let transaction_count = block.transactions.len() as u128;
-    let (transaction_commitment, event_commitment) =
-        mp_commitments::calculate_commitments::<PedersenHasher>(&transactions, &events, chain_id, block_number);
-    let event_count: u128 = block.transaction_receipts.iter().map(|receipt| receipt.events.len() as u128).sum();
-    let protocol_version = Some(0u8);
-    let extra_data: U256 = Felt252Wrapper::try_from(block.block_hash.0.bytes()).unwrap().into();
-    let starknet_header = mp_block::Header::new(
-        StarkFelt::from(parent_block_hash.unwrap()),
-        block_number.into(),
-        status.into(),
-        StarkFelt::from(global_state_root.unwrap()),
-        sequencer_address.into(),
-        block_timestamp.into(),
-        transaction_count.into(),
-        StarkFelt::from(transaction_commitment),
-        event_count.into(),
-        StarkFelt::from(event_commitment),
-        protocol_version.unwrap(),
-        Some(extra_data),
-    );
-    starknet_header
-}
-
-pub async fn get_txs(block: starknet_client::reader::Block) -> mp_block::BlockTransactions {
-    let mut transactions_vec: mp_block::BlockTransactions = Vec::new();
-    for transaction in &block.transactions {
-        match transaction {
-            starknet_client::reader::objects::transaction::Transaction::Declare(declare_transaction) => {
-                // convert declare_transaction to starknet transaction
-                let tx = declare_tx_to_starknet_tx(declare_transaction.clone());
-                transactions_vec.push(tx.unwrap());
-            }
-            starknet_client::reader::objects::transaction::Transaction::DeployAccount(deploy_account_transaction) => {
-                // convert declare_transaction to starknet transaction
-                let tx = deploy_account_tx_to_starknet_tx(deploy_account_transaction.clone().into());
-                transactions_vec.push(tx.unwrap());
-            }
-            starknet_client::reader::objects::transaction::Transaction::Deploy(deploy_transaction) => {
-                // convert declare_transaction to starknet transaction
-                let tx = deploy_tx_to_starknet_tx(deploy_transaction.clone().into()).await;
-                transactions_vec.push(tx.unwrap());
-            }
-            starknet_client::reader::objects::transaction::Transaction::Invoke(invoke_transaction) => {
-                // convert invoke_transaction to starknet transaction
-                let tx = invoke_tx_to_starknet_tx(invoke_transaction.clone());
-                transactions_vec.push(tx.unwrap());
-            }
-            starknet_client::reader::objects::transaction::Transaction::L1Handler(l1handler_transaction) => {
-                // convert declare_transaction to starknet transaction
-                let tx = l1handler_tx_to_starknet_tx(l1handler_transaction.clone().into());
-                transactions_vec.push(tx.unwrap());
-            }
-        }
-    }
-
-    transactions_vec
-}
-
-// This function converts a block received from the gateway into a StarkNet block
-pub async fn from_gateway_to_starknet_block(block: starknet_client::reader::Block) -> mp_block::Block {
-    let transactions_vec: mp_block::BlockTransactions = get_txs(block.clone()).await;
-    let all_events: Vec<starknet_api::transaction::Event> =
-        block.transaction_receipts.iter().flat_map(|receipt| &receipt.events).cloned().collect();
-    let header = get_header(block.clone(), transactions_vec.clone(), &all_events);
-    mp_block::Block::new(header, transactions_vec)
->>>>>>> 477f672b
-}
 
 async fn create_block(rpc_port: u16) -> Result<StatusCode, reqwest::Error> {
     let client = reqwest::Client::new();
@@ -191,68 +68,18 @@
     }
 }
 
-<<<<<<< HEAD
-pub async fn fetch_block(queue: BlockQueue, uri: &str, rpc_port: u16) {
+pub async fn fetch_block(sender: async_channel::Sender<mp_block::Block>, uri: &str, rpc_port: u16) {
     let gateway_url = Url::parse(&format!("{uri}/gateway")).unwrap();
     let feeder_gateway_url = Url::parse(&format!("{uri}/feeder_gateway", uri = uri)).unwrap();
     let chain_id = starknet_ff::FieldElement::ZERO;
     let client = SequencerGatewayProvider::new(gateway_url, feeder_gateway_url, chain_id);
-    
-=======
-pub struct RpcConfig {
-    // #[validate(custom = "validate_ascii")]
-    pub chain_id: ChainId,
-    pub server_address: String,
-    pub max_events_chunk_size: usize,
-    pub max_events_keys: usize,
-    pub collect_metrics: bool,
-    pub starknet_url: String,
-    pub starknet_gateway_retry_config: RetryConfig,
-    pub execution_config: ExecutionConfig,
-}
 
-impl Default for RpcConfig {
-    fn default() -> Self {
-        RpcConfig {
-            chain_id: ChainId("SN_MAIN".to_string()),
-            server_address: String::from("0.0.0.0:9944"),
-            max_events_chunk_size: 1000,
-            max_events_keys: 100,
-            collect_metrics: false,
-            starknet_url: String::from("https://alpha-mainnet.starknet.io/"),
-            starknet_gateway_retry_config: RetryConfig {
-                retry_base_millis: 50,
-                retry_max_delay_millis: 1000,
-                max_retries: 5,
-            },
-            execution_config: ExecutionConfig::default(),
-        }
-    }
-}
-
-pub async fn fetch_block(sender: async_channel::Sender<mp_block::Block>, rpc_port: u16) {
-    let rpc_config = RpcConfig::default();
-
-    let retry_config = RetryConfig { retry_base_millis: 30, retry_max_delay_millis: 30000, max_retries: 10 };
-
-    let starknet_client =
-        StarknetFeederGatewayClient::new(&rpc_config.starknet_url, None, NODE_VERSION, retry_config).unwrap();
-
->>>>>>> 477f672b
     let mut i = get_last_synced_block(rpc_port).await.unwrap().unwrap() + 1;
     loop {
         match client.get_block(BlockId::Number(i)).await {
             Ok(block) => {
-<<<<<<< HEAD
                 let starknet_block = convert::block(&block);
-                {
-                    let mut queue_guard: std::sync::MutexGuard<'_, VecDeque<Block>> = queue.lock().unwrap();
-                    queue_guard.push_back(starknet_block);
-                }
-=======
-                let starknet_block = from_gateway_to_starknet_block(block.unwrap()).await;
                 sender.send(starknet_block).await.unwrap();
->>>>>>> 477f672b
                 match create_block(rpc_port).await {
                     Ok(status) => {
                         if status.is_success() {
@@ -275,19 +102,7 @@
 
 #[cfg(test)]
 mod tests {
-<<<<<<< HEAD
     use std::convert::TryInto;
-=======
-    use std::collections::VecDeque;
-    use std::convert::TryInto;
-    use std::sync::Mutex;
-
-    use mockall::mock;
-    use mockito::mock;
-    use starknet_ff::FieldElement;
-
-    use super::*;
->>>>>>> 477f672b
 
     use starknet_ff::FieldElement;
 
