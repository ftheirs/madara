//! Contains the code required to fetch data from the feeder efficiently.
use std::str::FromStr;
use std::sync::{Arc, Mutex};
use std::time::Duration;

use itertools::Itertools;
use mc_db::bonsai_db::BonsaiDb;
use mc_db::BonsaiDbs;
use mc_storage::OverrideHandle;
use mp_block::state_update::StateUpdateWrapper;
use mp_contract::class::{ClassUpdateWrapper, ContractClassData, ContractClassWrapper};
use mp_felt::Felt252Wrapper;
use mp_storage::StarknetStorageSchemaVersion;
use reqwest::Url;
use serde::Deserialize;
use sp_core::H256;
use sp_runtime::generic::{Block, Header};
use sp_runtime::traits::{BlakeTwo256, Block as BlockT};
use sp_runtime::OpaqueExtrinsic;
use starknet_api::api_core::ClassHash;
use starknet_api::hash::StarkHash;
use starknet_core::types::BlockId as BlockIdCore;
use starknet_ff::FieldElement;
use starknet_providers::sequencer::models::state_update::{DeclaredContract, DeployedContract};
use starknet_providers::sequencer::models::{BlockId, StateUpdate};
use starknet_providers::{Provider, SequencerGatewayProvider};
use tokio::sync::mpsc::Sender;
use tokio::task::JoinSet;

use crate::commitments::lib::{build_commitment_state_diff, update_state_root};
use crate::utility::{get_block_hash_by_number, update_highest_block_hash_and_number};
use crate::CommandSink;

/// Contains the Starknet verified state on L2
#[derive(Debug, Clone, Deserialize)]
pub struct L2StateUpdate {
    pub block_number: u64,
    pub global_root: StarkHash,
    pub block_hash: StarkHash,
}

lazy_static! {
    /// Shared latest L2 state update verified on L2
    pub static ref STARKNET_STATE_UPDATE: Arc<Mutex<L2StateUpdate>> = Arc::new(Mutex::new(L2StateUpdate {
        block_number: u64::default(),
        global_root: StarkHash::default(),
        block_hash: StarkHash::default(),
    }));
}

use lazy_static::lazy_static;

// TODO: find a better place to store this
lazy_static! {
    /// Store the configuration globally
    static ref CONFIG: Arc<Mutex<FetchConfig>> = Arc::new(Mutex::new(FetchConfig::default()));
}

lazy_static! {
    /// Shared latest block number and hash of chain
    pub static ref STARKNET_HIGHEST_BLOCK_HASH_AND_NUMBER: Arc<Mutex<(FieldElement, u64)>> = Arc::new(Mutex::new((FieldElement::default(), 0)));
}

/// The configuration of the worker responsible for fetching new blocks and state updates from the
/// feeder.
#[derive(Clone, Debug)]
pub struct FetchConfig {
    /// The URL of the sequencer gateway.
    pub gateway: Url,
    /// The URL of the feeder gateway.
    pub feeder_gateway: Url,
    /// The ID of the chain served by the sequencer gateway.
    pub chain_id: starknet_ff::FieldElement,
    /// The number of tasks spawned to fetch blocks and state updates.
    pub workers: u32,
    /// Whether to play a sound when a new block is fetched.
    pub sound: bool,
}

impl Default for FetchConfig {
    fn default() -> Self {
        FetchConfig {
            // Provide default values for each field of FetchConfig
            gateway: Url::parse("http://default-gateway-url.com").unwrap(),
            feeder_gateway: Url::parse("http://default-feeder-gateway-url.com").unwrap(),
            chain_id: starknet_ff::FieldElement::default(), // Adjust as necessary
            workers: 4,
            sound: false,
        }
    }
}

/// The configuration of the senders responsible for sending blocks and state
/// updates from the feeder.
pub struct SenderConfig {
    /// Sender for dispatching fetched blocks.
    pub block_sender: Sender<mp_block::Block>,
    /// Sender for dispatching fetched state updates.
    pub state_update_sender: Sender<StateUpdateWrapper>,
    /// Sender for dispatching fetched class hashes.
    pub class_sender: Sender<ClassUpdateWrapper>,
    /// The command sink used to notify the consensus engine that a new block
    /// should be created.
    pub command_sink: CommandSink,
    // Storage overrides for accessing stored classes
    pub overrides: Arc<OverrideHandle<Block<Header<u32, BlakeTwo256>, OpaqueExtrinsic>>>,
}

// TODO: find a better place to store this
/// Stores a madara block hash and it's associated substrate hash.
pub struct BlockHashEquivalence {
    pub madara: FieldElement,
    pub substrate: Option<H256>,
}

impl BlockHashEquivalence {
    async fn new(state_update: &StateUpdate, block_number: u64, rpc_port: u16) -> Self {
        // TODO: use an actual Substrate client to convert from Madara to Substrate block hash
        let block_hash_madara = state_update.block_hash.unwrap();
        let block_hash_substrate = &get_block_hash_by_number(rpc_port, block_number).await;

        // WARNING: might causes issues related to eRFC 2497 (https://github.com/rust-lang/rust/issues/53667)
        if block_number > 0 && let Some(block_hash_substrate) = block_hash_substrate {
            BlockHashEquivalence {
                madara: block_hash_madara,
                substrate: Some(H256::from_str(&block_hash_substrate).unwrap()),
            }
        } else {
            BlockHashEquivalence {
                madara: block_hash_madara,
                substrate: None,
            }
        }
    }
}

/// Spawns workers to fetch blocks and state updates from the feeder.
pub async fn sync<B: BlockT>(
    mut sender_config: SenderConfig,
    config: FetchConfig,
    start_at: u64,
    rpc_port: u16,
    backend: Arc<mc_db::Backend<B>>,
) {
    update_config(&config);
    let SenderConfig { block_sender, state_update_sender, class_sender, command_sink, overrides } = &mut sender_config;
    let client = SequencerGatewayProvider::new(config.gateway.clone(), config.feeder_gateway.clone(), config.chain_id);
    let bonsai_dbs = BonsaiDbs {
        contract: Arc::clone(backend.bonsai_contract()),
        class: Arc::clone(backend.bonsai_class()),
        storage: Arc::clone(backend.bonsai_storage()),
    };
    let mut current_block_number = start_at;
    let mut last_block_hash = None;
    let mut got_block = false;
    let mut got_state_update = false;
    let mut last_update_highest_block = tokio::time::Instant::now() - Duration::from_secs(20);
    if current_block_number == 0 {
        let _ = fetch_genesis_state_update(&client, bonsai_dbs.clone()).await;
    }
    loop {
        if last_update_highest_block.elapsed() > Duration::from_secs(20) {
            last_update_highest_block = tokio::time::Instant::now();
            if let Err(e) = update_highest_block_hash_and_number(&client).await {
                eprintln!("Failed to update highest block hash and number: {}", e);
            }
        }
        let (block, state_update) = match (got_block, got_state_update) {
            (false, false) => {
                let block = fetch_block(&client, block_sender, current_block_number);
                let state_update = fetch_state_and_class_update(
                    &client,
                    Arc::clone(&overrides),
                    state_update_sender,
                    class_sender,
                    current_block_number,
                    rpc_port,
                    bonsai_dbs.clone(),
                );
                tokio::join!(block, state_update)
            }
            (false, true) => (fetch_block(&client, block_sender, current_block_number).await, Ok(())),
            (true, false) => (
                Ok(()),
                fetch_state_and_class_update(
                    &client,
                    Arc::clone(&overrides),
                    state_update_sender,
                    class_sender,
                    current_block_number,
                    rpc_port,
                    bonsai_dbs.clone(),
                )
                .await,
            ),
            (true, true) => unreachable!(),
        };

        got_block = got_block || block.is_ok();
        got_state_update = got_state_update || state_update.is_ok();

        match (block, state_update) {
            (Ok(()), Ok(())) => match create_block(command_sink, &mut last_block_hash).await {
                Ok(()) => {
                    current_block_number += 1;
                    got_block = false;
                    got_state_update = false;
                }
                Err(e) => {
                    eprintln!("Failed to create block: {}", e);
                    return;
                }
            },
            (Err(a), Ok(())) => {
                eprintln!("Failed to fetch block {}: {}", current_block_number, a);
                tokio::time::sleep(Duration::from_secs(10)).await;
            }
            (_, Err(b)) => {
                eprintln!("Failed to fetch state update {}: {}", current_block_number, b);
                tokio::time::sleep(Duration::from_secs(10)).await;
            }
        }
    }
}

async fn fetch_block(
    client: &SequencerGatewayProvider,
    block_sender: &Sender<mp_block::Block>,
    block_number: u64,
) -> Result<(), String> {
    let block =
        client.get_block(BlockId::Number(block_number)).await.map_err(|e| format!("failed to get block: {e}"))?;

<<<<<<< HEAD
    let block_conv = crate::convert::block(block, backend).await;
    block_sender.send(block_conv).await.map_err(|e| format!("failed to dispatch block: {e}"))?;
=======
    block_sender.send(crate::convert::block(&block)).await.map_err(|e| format!("failed to dispatch block: {e}"))?;
>>>>>>> 3f00b99d

    Ok(())
}

pub async fn fetch_genesis_block(config: FetchConfig) -> Result<mp_block::Block, String> {
    let client = SequencerGatewayProvider::new(config.gateway.clone(), config.feeder_gateway.clone(), config.chain_id);
    let block = client.get_block(BlockId::Number(0)).await.map_err(|e| format!("failed to get block: {e}"))?;

    Ok(crate::convert::block(&block))
}

async fn fetch_state_and_class_update<B: BlockT>(
    provider: &SequencerGatewayProvider,
    overrides: Arc<OverrideHandle<Block<Header<u32, BlakeTwo256>, OpaqueExtrinsic>>>,
    state_update_sender: &Sender<StateUpdateWrapper>,
    class_sender: &Sender<ClassUpdateWrapper>,
    block_number: u64,
    rpc_port: u16,
    bonsai_dbs: BonsaiDbs<B>,
) -> Result<(), String> {
    let state_update = fetch_state_update(&provider, block_number, bonsai_dbs).await?;
    let class_update = fetch_class_update(&provider, &state_update, overrides, block_number, rpc_port).await?;

    // Now send state_update, which moves it. This will be received
    // by QueryBlockConsensusDataProvider in deoxys/crates/node/src/service.rs
    state_update_sender
        .send(StateUpdateWrapper::from(state_update))
        .await
        .map_err(|e| format!("failed to dispatch state update: {e}"))?;

    // do the same to class update
    class_sender
        .send(ClassUpdateWrapper(class_update))
        .await
        .map_err(|e| format!("failed to dispatch class update: {e}"))?;

    Ok(())
}

/// retrieves state update from Starknet sequencer
async fn fetch_state_update<B: BlockT>(
    provider: &SequencerGatewayProvider,
    block_number: u64,
    bonsai_dbs: BonsaiDbs<B>,
) -> Result<StateUpdate, String> {
    let state_update = provider
        .get_state_update(BlockId::Number(block_number))
        .await
        .map_err(|e| format!("failed to get state update: {e}"))?;

    let _ = verify_l2(block_number, &state_update, bonsai_dbs);

    Ok(state_update)
}

async fn fetch_genesis_state_update<B: BlockT>(
    provider: &SequencerGatewayProvider,
    bonsai_dbs: BonsaiDbs<B>,
) -> Result<StateUpdate, String> {
    let state_update =
        provider.get_state_update(BlockId::Number(0)).await.map_err(|e| format!("failed to get state update: {e}"))?;

    let _ = verify_l2(0, &state_update, bonsai_dbs);

    Ok(state_update)
}

/// retrieves class updates from Starknet sequencer
async fn fetch_class_update(
    provider: &SequencerGatewayProvider,
    state_update: &StateUpdate,
    overrides: Arc<OverrideHandle<Block<Header<u32, BlakeTwo256>, OpaqueExtrinsic>>>,
    block_number: u64,
    rpc_port: u16,
) -> Result<Vec<ContractClassData>, String> {
    // defaults to downloading ALL classes if a substrate block hash could not be determined
    let block_hash = BlockHashEquivalence::new(state_update, block_number - 1, rpc_port).await;
    let missing_classes = match block_hash.substrate {
        Some(block_hash_substrate) => fetch_missing_classes(state_update, overrides, block_hash_substrate),
        None => aggregate_classes(state_update),
    };

    let arc_provider = Arc::new(provider.clone());
    let mut task_set = missing_classes.into_iter().fold(JoinSet::new(), |mut set, class_hash| {
        set.spawn(download_class(*class_hash, block_hash.madara, Arc::clone(&arc_provider)));
        set
    });

    // WARNING: all class downloads will abort if even a single class fails to download.
    let mut classes = vec![];
    while let Some(res) = task_set.join_next().await {
        match res {
            Ok(result) => match result {
                Ok(contract) => classes.push(contract),
                Err(e) => {
                    task_set.abort_all();
                    return Err(e.to_string());
                }
            },
            Err(e) => {
                task_set.abort_all();
                return Err(e.to_string());
            }
        }
    }

    Ok(classes)
}

/// Downloads a class definition from the Starknet sequencer. Note that because
/// of the current type hell this needs to be converted into a blockifier equivalent
async fn download_class(
    class_hash: FieldElement,
    block_hash: FieldElement,
    provider: Arc<SequencerGatewayProvider>,
) -> anyhow::Result<ContractClassData> {
    // log::info!("💾 Downloading class {class_hash:#x}");
    let core_class = provider.get_class(BlockIdCore::Hash(block_hash), class_hash).await?;

    // Core classes have to be converted into Blockifier classes to gain support
    // for Substrate [`Encode`] and [`Decode`] traits
    Ok(ContractClassData {
        // TODO: find a less roundabout way of converting from a Felt252Wrapper
        hash: ClassHash(Felt252Wrapper::from(class_hash).into()),
        contract_class: ContractClassWrapper::try_from(core_class)?,
    })
}

/// Filters out class declarations in the Starknet sequencer state update
/// and retains only those which are not stored in the local Substrate db.
fn fetch_missing_classes(
    state_update: &StateUpdate,
    overrides: Arc<OverrideHandle<Block<Header<u32, BlakeTwo256>, OpaqueExtrinsic>>>,
    block_hash_substrate: H256,
) -> Vec<&FieldElement> {
    aggregate_classes(state_update)
        .into_iter()
        .filter(|class_hash| {
            is_missing_class(Arc::clone(&overrides), block_hash_substrate, Felt252Wrapper::from(**class_hash))
        })
        .collect()
}

/// Retrieves all class hashes from state update. This includes newly deployed
/// contract class hashes, Sierra class hashes and Cairo class hashes
fn aggregate_classes(state_update: &StateUpdate) -> Vec<&FieldElement> {
    std::iter::empty()
        .chain(
            state_update
                .state_diff
                .deployed_contracts
                .iter()
                .map(|DeployedContract { address: _, class_hash }| class_hash),
        )
        .chain(
            state_update
                .state_diff
                .declared_classes
                .iter()
                .map(|DeclaredContract { class_hash, compiled_class_hash: _ }| class_hash),
        )
        .chain(state_update.state_diff.old_declared_contracts.iter().map(|class_hash| class_hash))
        .unique()
        .collect()
}

/// Check if a class is stored in the local Substrate db.
///
/// Since a change in class definition will result in a change in class hash,
/// this means we only need to check for class hashes in the db.
fn is_missing_class(
    overrides: Arc<OverrideHandle<Block<Header<u32, BlakeTwo256>, OpaqueExtrinsic>>>,
    block_hash_substrate: H256,
    class_hash: Felt252Wrapper,
) -> bool {
    match overrides
        .for_schema_version(&StarknetStorageSchemaVersion::Undefined)
        .contract_class_by_class_hash(block_hash_substrate, ClassHash::from(class_hash))
    {
        Some(_) => false,
        None => true,
    }
}

/// Notifies the consensus engine that a new block should be created.
async fn create_block(cmds: &mut CommandSink, parent_hash: &mut Option<H256>) -> Result<(), String> {
    let (sender, receiver) = futures::channel::oneshot::channel();

    cmds.try_send(sc_consensus_manual_seal::rpc::EngineCommand::SealNewBlock {
        create_empty: true,
        finalize: true,
        parent_hash: None,
        sender: Some(sender),
    })
    .unwrap();

    let create_block_info = receiver
        .await
        .map_err(|err| format!("failed to seal block: {err}"))?
        .map_err(|err| format!("failed to seal block: {err}"))?;

    *parent_hash = Some(create_block_info.hash);
    Ok(())
}

/// Update the L2 state with the latest data
pub fn update_l2(state_update: L2StateUpdate) {
    {
        let last_state_update = STARKNET_STATE_UPDATE.clone();
        let mut new_state_update = last_state_update.lock().unwrap();
        *new_state_update = state_update.clone();
    }
}

/// Verify and update the L2 state according to the latest state update
pub fn verify_l2<B: BlockT>(
    block_number: u64,
    state_update: &StateUpdate,
    bonsai_dbs: BonsaiDbs<B>,
) -> Result<(), String> {
    let state_update_wrapper = StateUpdateWrapper::from(state_update);
    let csd = build_commitment_state_diff(state_update_wrapper.clone());
    let state_root = update_state_root(csd, bonsai_dbs).expect("Failed to update state root");
    let block_hash = state_update.block_hash.expect("Block hash not found in state update");

    update_l2(L2StateUpdate {
        block_number,
        global_root: state_root.into(),
        block_hash: Felt252Wrapper::from(block_hash).into(),
    });
    println!("➡️ block_number {:?}, block_hash {:?},  state_root {:?}", block_number, block_hash, state_root);

    Ok(())
}

pub fn get_highest_block_hash_and_number() -> (FieldElement, u64) {
    STARKNET_HIGHEST_BLOCK_HASH_AND_NUMBER.lock().unwrap().clone()
}

fn update_config(config: &FetchConfig) {
    let last_config = CONFIG.clone();
    let mut new_config = last_config.lock().unwrap();
    *new_config = config.clone();
}

pub fn get_config() -> FetchConfig {
    CONFIG.lock().unwrap().clone()
}<|MERGE_RESOLUTION|>--- conflicted
+++ resolved
@@ -231,12 +231,8 @@
     let block =
         client.get_block(BlockId::Number(block_number)).await.map_err(|e| format!("failed to get block: {e}"))?;
 
-<<<<<<< HEAD
     let block_conv = crate::convert::block(block, backend).await;
     block_sender.send(block_conv).await.map_err(|e| format!("failed to dispatch block: {e}"))?;
-=======
-    block_sender.send(crate::convert::block(&block)).await.map_err(|e| format!("failed to dispatch block: {e}"))?;
->>>>>>> 3f00b99d
 
     Ok(())
 }
