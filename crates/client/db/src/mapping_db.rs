use std::marker::PhantomData;
use std::sync::{Arc, Mutex};

// Substrate
use scale_codec::{Decode, Encode};
use sp_core::H256;
use sp_database::Database;
use sp_runtime::traits::Block as BlockT;

use crate::DbHash;

/// The mapping to write in db
#[derive(Debug)]
pub struct MappingCommitment<B: BlockT> {
    pub block_hash: B::Hash,
    pub starknet_block_hash: H256,
    pub starknet_transaction_hashes: Vec<H256>,
}

/// Allow interaction with the mapping db
pub struct MappingDb<B: BlockT> {
    db: Arc<dyn Database<DbHash>>,
    write_lock: Arc<Mutex<()>>,
    /// Whether more information should be cached in the database.
    cache_more_things: bool,
    _marker: PhantomData<B>,
}

impl<B: BlockT> MappingDb<B> {
    /// Creates a new instance of the mapping database.
    pub fn new(db: Arc<dyn Database<DbHash>>, cache_more_things: bool) -> Self {
        Self { db, write_lock: Arc::new(Mutex::new(())), cache_more_things, _marker: PhantomData }
    }

    /// Check if the given block hash has already been processed
    pub fn is_synced(&self, block_hash: &B::Hash) -> Result<bool, String> {
        match self.db.get(crate::columns::SYNCED_MAPPING, &block_hash.encode()) {
            Some(raw) => Ok(bool::decode(&mut &raw[..]).map_err(|e| format!("{:?}", e))?),
            None => Ok(false),
        }
    }

    /// Return the hash of the Substrate block wrapping the Starknet block with given hash
    ///
    /// Under some circumstances it can return multiples blocks hashes, meaning that the result has
    /// to be checked against the actual blockchain state in order to find the good one.
    pub fn block_hash(&self, starknet_block_hash: &H256) -> Result<Option<Vec<B::Hash>>, String> {
        match self.db.get(crate::columns::BLOCK_MAPPING, &starknet_block_hash.encode()) {
            Some(raw) => Ok(Some(Vec::<B::Hash>::decode(&mut &raw[..]).map_err(|e| format!("{:?}", e))?)),
            None => Ok(None),
        }
    }

    /// Register that a Substrate block has been seen, without it containing a Starknet one
    pub fn write_none(&self, block_hash: B::Hash) -> Result<(), String> {
        let _lock = self.write_lock.lock();

        let mut transaction = sp_database::Transaction::new();

        transaction.set(crate::columns::SYNCED_MAPPING, &block_hash.encode(), &true.encode());

        self.db.commit(transaction).map_err(|e| format!("{:?}", e))?;

        Ok(())
    }

    /// Register that a Substate block has been seen and map it to the Statknet block it contains
    pub fn write_hashes(&self, commitment: MappingCommitment<B>) -> Result<(), String> {
        let _lock = self.write_lock.lock();

        let mut transaction = sp_database::Transaction::new();

        let substrate_hashes = match self.block_hash(&commitment.starknet_block_hash) {
            Ok(Some(mut data)) => {
                data.push(commitment.block_hash);
                // log::warn!(
                //     target: "fc-db",
                //     "Possible equivocation at starknet block hash {} {:?}",
                //     &commitment.starknet_block_hash,
                //     &data
                // );
                data
            }
            _ => vec![commitment.block_hash],
        };

        transaction.set(
            crate::columns::BLOCK_MAPPING,
            &commitment.starknet_block_hash.encode(),
            &substrate_hashes.encode(),
        );

        transaction.set(crate::columns::SYNCED_MAPPING, &commitment.block_hash.encode(), &true.encode());

        for transaction_hash in commitment.starknet_transaction_hashes.iter() {
            transaction.set(
                crate::columns::TRANSACTION_MAPPING,
                &transaction_hash.encode(),
                &commitment.block_hash.encode(),
            );
        }
<<<<<<< HEAD
=======

        if self.cache_more_things {
            transaction.set(
                crate::columns::STARKNET_TRANSACTION_HASHES_CACHE,
                &commitment.starknet_block_hash.encode(),
                &commitment.starknet_transaction_hashes.encode(),
            );
        }

>>>>>>> 645d9f0a
        self.db.commit(transaction).map_err(|e| format!("{:?}", e))?;

        Ok(())
    }

    /// Retrieves the substrate block hash
    /// associated with the given transaction hash, if any.
    ///
    /// # Arguments
    ///
    /// * `transaction_hash` - the transaction hash to search for. H256 is used here because it's a
    ///   native type of substrate, and we are sure it's SCALE encoding is optimized and will not
    ///   change.
    pub fn block_hash_from_transaction_hash(&self, transaction_hash: H256) -> Result<Option<B::Hash>, String> {
        match self.db.get(crate::columns::TRANSACTION_MAPPING, &transaction_hash.encode()) {
            Some(raw) => Ok(Some(<B::Hash>::decode(&mut &raw[..]).map_err(|e| format!("{:?}", e))?)),
            None => Ok(None),
        }
    }

    /// Returns the list of transaction hashes for the given block hash.
    ///
    /// # Arguments
    ///
    /// * `starknet_hash` - the hash of the starknet block to search for.
    ///
    /// # Returns
    ///
    /// The list of transaction hashes.
    ///
    /// This function may return `None` for two separate reasons:
    ///
    /// - The cache is disabled.
    /// - The provided `starknet_hash` is not present in the cache.
    pub fn cached_transaction_hashes_from_block_hash(&self, starknet_hash: H256) -> Result<Option<Vec<H256>>, String> {
        if !self.cache_more_things {
            // The cache is not enabled, no need to even touch the database.
            return Ok(None);
        }

        match self.db.get(crate::columns::STARKNET_TRANSACTION_HASHES_CACHE, &starknet_hash.encode()) {
            Some(raw) => Ok(Some(Vec::<H256>::decode(&mut &raw[..]).map_err(|e| format!("{:?}", e))?)),
            None => Ok(None),
        }
    }
}<|MERGE_RESOLUTION|>--- conflicted
+++ resolved
@@ -99,8 +99,6 @@
                 &commitment.block_hash.encode(),
             );
         }
-<<<<<<< HEAD
-=======
 
         if self.cache_more_things {
             transaction.set(
@@ -110,7 +108,6 @@
             );
         }
 
->>>>>>> 645d9f0a
         self.db.commit(transaction).map_err(|e| format!("{:?}", e))?;
 
         Ok(())
