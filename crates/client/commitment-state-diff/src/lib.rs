--- conflicted
+++ resolved
@@ -133,13 +133,8 @@
     BlockNotFound,
     #[error("digest log not found")]
     DigestLogNotFound(#[from] mp_digest_log::FindLogError),
-<<<<<<< HEAD
-    #[error("conversion error")]
-    ConversionError,
-=======
     #[error("failed to get config hash")]
     FailedToGetConfigHash(#[from] sp_api::ApiError),
->>>>>>> 36698fef
 }
 
 fn build_commitment_state_diff<B: BlockT, C, H>(
@@ -231,8 +226,24 @@
         }
     }
 
-<<<<<<< HEAD
-    Ok(BlockDAData(starknet_block_hash, commitment_state_diff, accessed_addrs.len()))
+    let current_block = {
+        let header = client.header(storage_notification.block)?.ok_or(BuildCommitmentStateDiffError::BlockNotFound)?;
+        let digest = header.digest();
+        mp_digest_log::find_starknet_block(digest)?
+    };
+
+    let config_hash = client.runtime_api().config_hash(storage_notification.block)?;
+
+    Ok(BlockDAData {
+        block_hash: current_block.header().hash::<H>().into(),
+        state_diff: commitment_state_diff,
+        num_addr_accessed: accessed_addrs.len(),
+        block_number: current_block.header().block_number,
+        config_hash,
+        // TODO: fix when we implement state root
+        new_state_root: backend.temporary_global_state_root_getter(),
+        previous_state_root: backend.temporary_global_state_root_getter(),
+    })
 }
 
 pub async fn verify_l2(mut rx: mpsc::Receiver<BlockDAData>) {
@@ -289,25 +300,4 @@
 //     } else {
 //         calculate_state_commitment::<PoseidonHasher>(contracts_tree_root, classes_tree_root)
 //     }
-// }
-=======
-    let current_block = {
-        let header = client.header(storage_notification.block)?.ok_or(BuildCommitmentStateDiffError::BlockNotFound)?;
-        let digest = header.digest();
-        mp_digest_log::find_starknet_block(digest)?
-    };
-
-    let config_hash = client.runtime_api().config_hash(storage_notification.block)?;
-
-    Ok(BlockDAData {
-        block_hash: current_block.header().hash::<H>().into(),
-        state_diff: commitment_state_diff,
-        num_addr_accessed: accessed_addrs.len(),
-        block_number: current_block.header().block_number,
-        config_hash,
-        // TODO: fix when we implement state root
-        new_state_root: backend.temporary_global_state_root_getter(),
-        previous_state_root: backend.temporary_global_state_root_getter(),
-    })
-}
->>>>>>> 36698fef
+// }