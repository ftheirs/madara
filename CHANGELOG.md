git # Madara Changelog

## Next release

<<<<<<< HEAD
- feat(script): added CI scripts for starting Deoxys and comparing JSON RPC calls
- fux(getStorageAt): #28
=======
- fix(L1): fix l1 thread with battle tested implementation + removed l1-l2
- fix: update and store ConfigFetch in l2 sync(), chainId rpc call
- fix: get_events paging with continuation_token
- fix(class): #125
- fix(getStorageAt): #28
>>>>>>> 3b43b3b4
- fix(genesis): #107
- fix(class): #32 #33 #34
- fix(class): #116
- feat(class): download classes from sequencer
- feat: update and store highest block hash and number from sequencer
- feat: store events in block, return events in call get_transaction_receipt
- fix: updating outdated links to external resources in documentation
- feat(client/data-availability): implement custom error handling
- fix: get_block_by_block_hash then default rather than error
- feat(rpc): added `get_state_update` real values from DA db
- feat: add transparent representation to `Felt252Wrapper`
- feat(rpc/trace_api): add `trace_block_transaction`
- chore(db): changed the way hashes are encoded

## v0.7.0

- chore: release v0.7.0
- refacto: remove abusive `TryInto` impl
- dev: optimize tx trace creation
- dev: make Madara std compatible
- CI: fix taplo version
- chore: add cache usage for `getEvents` and `getTransactionReceipt`
- fix: cairo1 contracts should be identified by their sierra class hash
- fix(cli): repair broken cli for da conf
- feat(client): on `add_declare_transaction` store sierra contract classes in
  the madara backend
- chore: use struct error in client/db
- fix: don't ignore Sierra to CASM mapping in genesis config
- refacto: early exit txs fee estimation when one fails
- dev: fix linter warning in README.md
- fix: remove waiting loop from `getTxReceipt`
- feat: types in `mp-transactions` impl a method to get their version
- feat: make L1 gas price a `const` of the `RuntimeConfig`
- fix: broken class hashes and contracts in genesis
- refactor: rename LAST_SYNCED_L1_BLOCK to be more clear
- chore: add headers to da calldata, fix eth da in sovereign mode
- refacto(simulate_tx): move logic to the client
- chore: added ca-certificate in DockerFile for SSL related issues
- chore(primitives/commitment): remove crate
- chore(primitives/block/header): remove starknet-trie dependent fields
- refacto(primitives/db): add a temporary way to get a fake global state root
- feat(rpc): add starknet_version and eth_l1_gas_fee on block header
- fix(spec_version): spec version now returning 0.5.1
- chore: feature flags for avail and celestia DA
- feat(rpc): added support for v0.5.1 JSON-RPC specs
- feat(rpc): added ordered messages/events in trace fields
- feat(rpc): support for starknet.rs v0.5.1 version
- feat(rpc): added execution resources in trace fields
- feat(rpc): added state diff field in trace fields
- refactor: removed benchmarking folder and traces of CI pipeline
- fix: decouple is_query into is_query and offset_version
- feat: add sierra to casm class hash mapping to genesis assets
- chore: remove ArgentMulticall from genesis assets
- feat: remove `seq_addr_updated` from `GenesisData`
- chore: added prometheus metrics for da layer
- chore: bump celestia rpc crate version
- fix(DA): run the proof first then the state update
- fix: `prove_current_block` is called after `update_state`
- ci: add foundry ci task to push workflow
- fix: first tx for non deployed account is valid
- fix: incorrect base url for fetching config
- feat: add predeployed accounts to genesis state
- feat(rpc): Added starknet_simulateTransactions
- fix: Change serialization of bitvec to &[u8] in merkle tree to avoid memory
  uninitialized
- chore: change SCARB config version for foundry CI
- feat(da): update da calldata encoding to v0.11.0 spec, da conf examples, da
  conf flag, da-tests in CI
- refactor: use `map` in `estimate_fee` to stop computation on error
- fix(node/commands): md5 are also checked when running setup --from-local
- feat(data-availability): extend eth config with poll interval
- fix(snos-output): expose snos codec, remove unused `get_starknet_messages`
  runtime method, and unnecessary mp-snos-output dependencies
- feat(program-hash): add new pallet constant for Starknet OS progam hash;
  expose runtime getter method; add dedicated crate to manage versions
- feat(runtime): expose fee token address getter method
- feat(settlement): run client thread responsible for pushing state updates and
  messaging on Ethereum
- feat(settlement): starknet core contract tests with anvil sandbox
- fix(rpc-test): incorrect node url
- feat(settlement): e2e test with Madara node settling on Ethereum contract
- refactor: use `map` in `estimate_fee` to stop computation on error
- fix: `tempdir` crate has been deprecated; use `tempfile` instead
- dev: add avail and celestia crates behind a feature flag
- dev: replace md5 with sha3_256 hash function
- feat: fixing getNonce Rpc Call and adding a new test
- refactor: use Zaun crate for Starknet core contract bindings
- refactor: use Anvil sandbox from Zaun crate
- feat(rpc): estimateMessageFee RPC call implementation

## v0.6.0

- chore: release v0.6.0
- refacto: substrate/starknet names in rpc library
- feat(rpc): Added starknet_getTransactionStatus and removed
  starknet_pendingTransactions
- feat(rpc): add starknet_specVersion rpc + added test for future support
- docs: Added v0.6.0-rc5 documentation above the rpc method functions
- dev(deps): bump starknet rs, use Eq for EmmitedEvents comparaison
- test(rust-rpc-test): use undeclared contracts for declare transactions testing
- build: update blockifier, fix divergent substrat block hash
- chore: remove tests that run in wasm and native, only wasm from now
- chore: split StarknetRpcApi trait in two, like in openRPC specs
- refacto: move starknet runtime api in it's own crate
- chore: update README.md and getting-started.md
- chore: remove crates that have been copy-pasted from plkdtSDK
- feat(rpc): return deployed contract address and actual fee in transaction
  receipt
- fix: Wait for 1 minute for transaction to be processed in
  get_transaction_receipt rpc
- ci: Fix starknet foundry sncast not found
- fix: Ensure transaction checks are compatible with starknet-rs
- ci: Run Starknet Foundry tests against Madara RPC
- fix: add name, symbol and decimals to fee token storage
- fix: dependencies for dockerfile and binaries
- docs: add translation of madara beast article to spanish
- chore: update starknet-js version in faucet-setup docs
- dev(compilation): add incremental compilation
- feat(rpc): add support for bulk estimate fee
- feat: add argent multicall contract to genesis
- chore(data-availability): update avail-subxt to version 0.4.0
- fix(ci): setup should fetch files from local config
- chore: deprecate `madara-app` and `madara-dev-explorer` modules
- chore(data-availability-avail): implement fire and forget, and add ws
  reconnection logic
- chore: update `polkadot-sdk` to `release-polkadot-v1.3.0`
- feat: fallback default file for DA and Settlement configuration files

## v0.5.0

- chore: release v0.5.0
- test: add transaction pool logic unit tests
- feat(client): spawn a task that listen to storage changes and build the
  resulting commiment state diff for each block
- dev(StarknetRPC): log error received from node before mapping to
  InternalServerError
- fix: change 'nonce too high' to log in debug instead of info
- chore: update deps, vm ressource fee cost are now FixedU128, and stored in an
  hashmap
- ci: change jobs order in the workflow
- ci: run integrations tests in the same runner as build
- ci: replace ci cache with rust-cache
- fix(transactions): remove `nonce` field from InvokeV0 tx
- feat(transactions): don't enforce ordering in validate_unsigned for invokeV0
- test(pallet): add function to get braavos hash
- fix: event commitment documentation typo
- ci: added testing key generation in the ci
- fix(starknet-rpc-test): init one request client per runtime
- test: validate Nonce for unsigned user txs
- fix: fixed declare V0 placeholder with the hash of an empty list of felts
- feat(cli): `run` is the by default command when running the `madara` bin
- refacto(cli): `run` and `setup` commands are defined in their own files
- refacto(cli): `run.testnet` argument removed in favor of the substrate native
  `chain` arg
- feat(cli): `run.fetch_chain_spec` argument removed in favor of the substrate
  native `chain` arg
- feat(cli): `setup` require a source file, either from an url or a path on the
  local filesystem
- chore(cli): use `Url`, `Path` and `PathBuf` types rather than `String`
- refacto(cli): moved the pallet/chain_spec/utils methods to the node crate
- feat(cli): `madara_path` arg has been remove, we use the substrate native
  `base_path` arg instead
- feat(cli): sharingan chain specs are loaded during the compilation, not
  downloaded from github
- refacto(pallet/starknet): `GenesisLoader` refactored as `GenesisData` + a
  `base_path` field
- feat(cli): for `run` param `--dev` now imply `--tmp`, as it is in substrate
- test(starknet-rpc-test): run all tests against a single madara node
- fix(service): confusing message when node starts (output the actual sealing
  method being used)
- refactor(sealing): how the sealing mode is passed into runtime
- feat(sealing): finalization for instant sealing
- test(starknet-js-test): run basic starknetjs compatibility tests again the
  madara node
- feat(cache-option): add an option to enable aggressive caching in command-line
  parameters

## v0.4.0

- chore: release v0.4.0
- feat: better management of custom configurations for genesis assets
- feat: use actual vm resource costs
- fix: add setup and run for rpc tests
- fix: fix clap for run command
- fix: add `madara_path` flag for setup command
- fix: add official references to configs files
- fix: cargo update and `main` branch prettier fix
- fix: fix sharingan chain spec
- fix: update madara infra to main branch
- fix: update `Cargo.lock`
- fix: rpc test failing
- refactor: exported chain id constant in mp-chain-id crate and added one for
  SN_MAIN
- ci: disable pr close workflow
- ci: add ci verification for detecting genesis changes and config hashes
- test: add e2e test for `estimate_fee`

## v0.3.0

- chore: release v0.3.0
- chore: big transaction type refactoring
- chore: split `primitives` crates into multiple smaller crates
- chore: improve logging about transaction when nonce is too high
- chore: add real class hash values for genesis config
- fix: use specific commit for avail and celestia
- fix: change dep of rustdoc on push
- fix: initial_gas set to max_fee and fixed fee not being charged when max_fee=0
- fix: correct value of compiled_class_hash in RPCTransaction
- fix: std feature import in transactions crate
- fix: replace all calls to `transmute` by calls `from_raw_parts`
- fix: estimate_fee should make sure all transaction have a version being
  2^128 + 1 or 2^128+2 depending on the tx type
- feat: modify the hash_bytes functions in `poseidon` and `pedersen` for dynamic
  data length
- feat: print development accounts at node startup
- feat: unification of the DA interface
- feat: bump starknet-core to 0.6.0 and remove InvokeV0
- feat: use resolver 2 for cargo in the workspace
- feat: impl tx execution and verification as traits
- perf: reduce the amount of data stored in the runtime and use the Substrate
  block to as source of data in the client
- perf: use perfect hash function in calculate_l1_gas_by_vm_usage
- build: restructure code for rust latest version
- build: bump rustc nightly version to 1.74 date
- buid: add rust-analyzer to toolchain components
- ci: scope cache by branch and add cache cleanup
- ci: increase threshold for codecov to 1%
- test: add `starknet-rpc-test` crate to the workspace
- test: add test to check tx signed by OZ account can be signed with Argent pk
- buid: add rust-analyzer to toolchain components
- ci: increase threshold for codecov to 1%
- replace all calls to `transmute` by calls `from_raw_parts`
- big transaction type refactoring
- impl tx execution and verification as traits
- reduce the amount of data stored in the runtime and use the Substrate block to
  as source of data in the client
- perf: use perfect hash function in calculate_l1_gas_by_vm_usage
- chore: add tests for tx hashing
- split `primitives` crates into multiple smaller crates
- fix: std feature import in transactions crate
- chore: improve logging about transaction when nonce is too high
- fix: rpc tests and background node run
- test: add tests for simulate tx offset
- test: add tests for tx hashing
- fix: bring back messages in transaction receipts
- feat: starknet os program output primitive

## v0.2.0

- add-contributors: `0xAsten`, `m-kus`, `joaopereira12`, `kasteph`
- ci: add verification if build-spec is working
- ci: added wasm to test
- ci: disable benchmark for pushes and pr's
- ci: fix docker and binaries build
- ci: don't enforce changelog on PR's with label `dependencies`
- doc: added translation of madara beast article.md to portuguese and russian
- doc: app chain template added in README
- fix: RPC getClassAt cairo legacy program code encoding
- fix: build-spec not working by setting the madara-path always and fetching
  relevant files
- fix: events are emitted in correct sequential order
- fix: expected event idx in continuation tokens in test responses
- fix: update RPC URL to use localhost instead of 0.0.0.0 in hurl.config file
- fix: update the default port for running Madara locally in getting-started.md
  file from 9933 to 9944.
- fix: replace the 0 initial gas value with u128::MAX because view call
  entrypoints were failing
- chore: remove global state root
- chore: cairo-contracts compilation scripts & docs are updated, cairo_0
  contracts recompiled
- chore: rebase of core deps and 0.12.1

## v0.1.0

- ci: rm codespell task and rm .codespellignore
- feat: refactor flags on tests
- feat: fetch config files from gh repo
- refactor: remove config files from the code
- ci: stop closing stale issues
- ci: reactivate changelog enforcement
- cli: change dev flag behaviour and created alias for base and madara path
- configs: fix genesis.json refs to link the config folder
- ci: downgraded windows runner to windows-latest
- ci: added windows binaries build and upload the binaries to the release page
- ci: add `CHANGELOG.md` and enforce it is edited for each PR on `main`
- fix: removed `madara_runtime` as a dependency in the client crates and make
  errors more expressive
- fix: state root bug fix where the tree was stored in runtime _before_ being
  committed
- feat: add a `genesis_loader` for the node and mocking
- feat: add `madara_tsukuyomi` as a submodule
- branding: use new logo in the README
- dev: Get the block status from the actual block in get_block_with_tx_hashes
- fix: l1-l2 messaging
- dev : clean contracts and compiled files<|MERGE_RESOLUTION|>--- conflicted
+++ resolved
@@ -2,16 +2,12 @@
 
 ## Next release
 
-<<<<<<< HEAD
 - feat(script): added CI scripts for starting Deoxys and comparing JSON RPC calls
-- fux(getStorageAt): #28
-=======
 - fix(L1): fix l1 thread with battle tested implementation + removed l1-l2
 - fix: update and store ConfigFetch in l2 sync(), chainId rpc call
 - fix: get_events paging with continuation_token
 - fix(class): #125
 - fix(getStorageAt): #28
->>>>>>> 3b43b3b4
 - fix(genesis): #107
 - fix(class): #32 #33 #34
 - fix(class): #116
