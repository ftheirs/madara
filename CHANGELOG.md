git # Deoxys Changelog

## Next release

<<<<<<< HEAD
- feat: add an optional TUI dashboard
=======
- feat(self-hosted): host our own runner
- fix(deps): Removed unused dependencies
- feat(multi-trie): Added support for persistent storage tries
- feat(pending): added support for pending blocks in RPC requests
>>>>>>> 5af24f93
- perf(l2 sync): parallel fetching of blocks, classes, state updates
- fix l1 thread to reflect correct state_root, block_number, block_hash
- fix: remove gas_price and update starknet-rs from fork (temporary fix)
- fix(root): got state root to work (does not support class root yet)
- refactor(substrate_hash): Substrate hash is now retrieved via rpc client in
  `l2.rs`
- fix(worflows): fix toolchain and cache issue
- feat: Removal of the hardcoded mainnet configuration
- refactor: pass new CI
- fix(workflows): Fix deoxys CI
- feat(rpc): add_invoke_tx, add_deploy_account_tx, add_declare_tx
- feat(rpc): tx_receipt, re-execute tx
- feat(script): added CI scripts for starting Deoxys and comparing JSON RPC
  calls
- perf(verify_l2): parallelized l2 state root update
- perf(state_commitment): parallelized state commitment hash computations
- fix(L1): fix l1 thread with battle tested implementation + removed l1-l2
- fix: update and store ConfigFetch in l2 sync(), chainId rpc call
- fix: get_events paging with continuation_token
- fix(class): #125
- fix(getStorageAt): #28
- fix(genesis): #107
- fix(class): #32 #33 #34
- fix(class): #116
- feat(class): download classes from sequencer
- feat: update and store highest block hash and number from sequencer
- feat: store events in block, return events in call get_transaction_receipt
- fix: updating outdated links to external resources in documentation
- feat(client/data-availability): implement custom error handling
- fix: get_block_by_block_hash then default rather than error
- feat(rpc): added `get_state_update` real values from DA db
- feat: add transparent representation to `Felt252Wrapper`
- feat(rpc/trace_api): add `trace_block_transaction`
- chore(db): changed the way hashes are encoded
- feat(rpc/trace_api): add `trace_transaction`

## v0.7.0

- chore: release v0.7.0
- refacto: remove abusive `TryInto` impl
- dev: optimize tx trace creation
- dev: make Madara std compatible
- CI: fix taplo version
- chore: add cache usage for `getEvents` and `getTransactionReceipt`
- fix: cairo1 contracts should be identified by their sierra class hash
- fix(cli): repair broken cli for da conf
- feat(client): on `add_declare_transaction` store sierra contract classes in
  the madara backend
- chore: use struct error in client/db
- fix: don't ignore Sierra to CASM mapping in genesis config
- refacto: early exit txs fee estimation when one fails
- dev: fix linter warning in README.md
- fix: remove waiting loop from `getTxReceipt`
- feat: types in `mp-transactions` impl a method to get their version
- feat: make L1 gas price a `const` of the `RuntimeConfig`
- fix: broken class hashes and contracts in genesis
- refactor: rename LAST_SYNCED_L1_BLOCK to be more clear
- chore: add headers to da calldata, fix eth da in sovereign mode
- refacto(simulate_tx): move logic to the client
- chore: added ca-certificate in DockerFile for SSL related issues
- chore(primitives/commitment): remove crate
- chore(primitives/block/header): remove starknet-trie dependent fields
- refacto(primitives/db): add a temporary way to get a fake global state root
- feat(rpc): add starknet_version and eth_l1_gas_fee on block header
- fix(spec_version): spec version now returning 0.5.1
- chore: feature flags for avail and celestia DA
- feat(rpc): added support for v0.5.1 JSON-RPC specs
- feat(rpc): added ordered messages/events in trace fields
- feat(rpc): support for starknet.rs v0.5.1 version
- feat(rpc): added execution resources in trace fields
- feat(rpc): added state diff field in trace fields
- refactor: removed benchmarking folder and traces of CI pipeline
- fix: decouple is_query into is_query and offset_version
- feat: add sierra to casm class hash mapping to genesis assets
- chore: remove ArgentMulticall from genesis assets
- feat: remove `seq_addr_updated` from `GenesisData`
- chore: added prometheus metrics for da layer
- chore: bump celestia rpc crate version
- fix(DA): run the proof first then the state update
- fix: `prove_current_block` is called after `update_state`
- ci: add foundry ci task to push workflow
- fix: first tx for non deployed account is valid
- fix: incorrect base url for fetching config
- feat: add predeployed accounts to genesis state
- feat(rpc): Added starknet_simulateTransactions
- fix: Change serialization of bitvec to &[u8] in merkle tree to avoid memory
  uninitialized
- chore: change SCARB config version for foundry CI
- feat(da): update da calldata encoding to v0.11.0 spec, da conf examples, da
  conf flag, da-tests in CI
- refactor: use `map` in `estimate_fee` to stop computation on error
- fix(node/commands): md5 are also checked when running setup --from-local
- feat(data-availability): extend eth config with poll interval
- fix(snos-output): expose snos codec, remove unused `get_starknet_messages`
  runtime method, and unnecessary mp-snos-output dependencies
- feat(program-hash): add new pallet constant for Starknet OS progam hash;
  expose runtime getter method; add dedicated crate to manage versions
- feat(runtime): expose fee token address getter method
- feat(settlement): run client thread responsible for pushing state updates and
  messaging on Ethereum
- feat(settlement): starknet core contract tests with anvil sandbox
- fix(rpc-test): incorrect node url
- feat(settlement): e2e test with Madara node settling on Ethereum contract
- refactor: use `map` in `estimate_fee` to stop computation on error
- fix: `tempdir` crate has been deprecated; use `tempfile` instead
- dev: add avail and celestia crates behind a feature flag
- dev: replace md5 with sha3_256 hash function
- feat: fixing getNonce Rpc Call and adding a new test
- refactor: use Zaun crate for Starknet core contract bindings
- refactor: use Anvil sandbox from Zaun crate
- feat(rpc): estimateMessageFee RPC call implementation

## v0.6.0

- chore: release v0.6.0
- refacto: substrate/starknet names in rpc library
- feat(rpc): Added starknet_getTransactionStatus and removed
  starknet_pendingTransactions
- feat(rpc): add starknet_specVersion rpc + added test for future support
- docs: Added v0.6.0-rc5 documentation above the rpc method functions
- dev(deps): bump starknet rs, use Eq for EmmitedEvents comparaison
- test(rust-rpc-test): use undeclared contracts for declare transactions testing
- build: update blockifier, fix divergent substrat block hash
- chore: remove tests that run in wasm and native, only wasm from now
- chore: split StarknetRpcApi trait in two, like in openRPC specs
- refacto: move starknet runtime api in it's own crate
- chore: update README.md and getting-started.md
- chore: remove crates that have been copy-pasted from plkdtSDK
- feat(rpc): return deployed contract address and actual fee in transaction
  receipt
- fix: Wait for 1 minute for transaction to be processed in
  get_transaction_receipt rpc
- ci: Fix starknet foundry sncast not found
- fix: Ensure transaction checks are compatible with starknet-rs
- ci: Run Starknet Foundry tests against Madara RPC
- fix: add name, symbol and decimals to fee token storage
- fix: dependencies for dockerfile and binaries
- docs: add translation of madara beast article to spanish
- chore: update starknet-js version in faucet-setup docs
- dev(compilation): add incremental compilation
- feat(rpc): add support for bulk estimate fee
- feat: add argent multicall contract to genesis
- chore(data-availability): update avail-subxt to version 0.4.0
- fix(ci): setup should fetch files from local config
- chore: deprecate `madara-app` and `madara-dev-explorer` modules
- chore(data-availability-avail): implement fire and forget, and add ws
  reconnection logic
- chore: update `polkadot-sdk` to `release-polkadot-v1.3.0`
- feat: fallback default file for DA and Settlement configuration files

## v0.5.0

- chore: release v0.5.0
- test: add transaction pool logic unit tests
- feat(client): spawn a task that listen to storage changes and build the
  resulting commiment state diff for each block
- dev(StarknetRPC): log error received from node before mapping to
  InternalServerError
- fix: change 'nonce too high' to log in debug instead of info
- chore: update deps, vm ressource fee cost are now FixedU128, and stored in an
  hashmap
- ci: change jobs order in the workflow
- ci: run integrations tests in the same runner as build
- ci: replace ci cache with rust-cache
- fix(transactions): remove `nonce` field from InvokeV0 tx
- feat(transactions): don't enforce ordering in validate_unsigned for invokeV0
- test(pallet): add function to get braavos hash
- fix: event commitment documentation typo
- ci: added testing key generation in the ci
- fix(starknet-rpc-test): init one request client per runtime
- test: validate Nonce for unsigned user txs
- fix: fixed declare V0 placeholder with the hash of an empty list of felts
- feat(cli): `run` is the by default command when running the `madara` bin
- refacto(cli): `run` and `setup` commands are defined in their own files
- refacto(cli): `run.testnet` argument removed in favor of the substrate native
  `chain` arg
- feat(cli): `run.fetch_chain_spec` argument removed in favor of the substrate
  native `chain` arg
- feat(cli): `setup` require a source file, either from an url or a path on the
  local filesystem
- chore(cli): use `Url`, `Path` and `PathBuf` types rather than `String`
- refacto(cli): moved the pallet/chain_spec/utils methods to the node crate
- feat(cli): `madara_path` arg has been remove, we use the substrate native
  `base_path` arg instead
- feat(cli): sharingan chain specs are loaded during the compilation, not
  downloaded from github
- refacto(pallet/starknet): `GenesisLoader` refactored as `GenesisData` + a
  `base_path` field
- feat(cli): for `run` param `--dev` now imply `--tmp`, as it is in substrate
- test(starknet-rpc-test): run all tests against a single madara node
- fix(service): confusing message when node starts (output the actual sealing
  method being used)
- refactor(sealing): how the sealing mode is passed into runtime
- feat(sealing): finalization for instant sealing
- test(starknet-js-test): run basic starknetjs compatibility tests again the
  madara node
- feat(cache-option): add an option to enable aggressive caching in command-line
  parameters

## v0.4.0

- chore: release v0.4.0
- feat: better management of custom configurations for genesis assets
- feat: use actual vm resource costs
- fix: add setup and run for rpc tests
- fix: fix clap for run command
- fix: add `madara_path` flag for setup command
- fix: add official references to configs files
- fix: cargo update and `main` branch prettier fix
- fix: fix sharingan chain spec
- fix: update madara infra to main branch
- fix: update `Cargo.lock`
- fix: rpc test failing
- refactor: exported chain id constant in mp-chain-id crate and added one for
  SN_MAIN
- ci: disable pr close workflow
- ci: add ci verification for detecting genesis changes and config hashes
- test: add e2e test for `estimate_fee`

## v0.3.0

- chore: release v0.3.0
- chore: big transaction type refactoring
- chore: split `primitives` crates into multiple smaller crates
- chore: improve logging about transaction when nonce is too high
- chore: add real class hash values for genesis config
- fix: use specific commit for avail and celestia
- fix: change dep of rustdoc on push
- fix: initial_gas set to max_fee and fixed fee not being charged when max_fee=0
- fix: correct value of compiled_class_hash in RPCTransaction
- fix: std feature import in transactions crate
- fix: replace all calls to `transmute` by calls `from_raw_parts`
- fix: estimate_fee should make sure all transaction have a version being
  2^128 + 1 or 2^128+2 depending on the tx type
- feat: modify the hash_bytes functions in `poseidon` and `pedersen` for dynamic
  data length
- feat: print development accounts at node startup
- feat: unification of the DA interface
- feat: bump starknet-core to 0.6.0 and remove InvokeV0
- feat: use resolver 2 for cargo in the workspace
- feat: impl tx execution and verification as traits
- perf: reduce the amount of data stored in the runtime and use the Substrate
  block to as source of data in the client
- perf: use perfect hash function in calculate_l1_gas_by_vm_usage
- build: restructure code for rust latest version
- build: bump rustc nightly version to 1.74 date
- buid: add rust-analyzer to toolchain components
- ci: scope cache by branch and add cache cleanup
- ci: increase threshold for codecov to 1%
- test: add `starknet-rpc-test` crate to the workspace
- test: add test to check tx signed by OZ account can be signed with Argent pk
- buid: add rust-analyzer to toolchain components
- ci: increase threshold for codecov to 1%
- replace all calls to `transmute` by calls `from_raw_parts`
- big transaction type refactoring
- impl tx execution and verification as traits
- reduce the amount of data stored in the runtime and use the Substrate block to
  as source of data in the client
- perf: use perfect hash function in calculate_l1_gas_by_vm_usage
- chore: add tests for tx hashing
- split `primitives` crates into multiple smaller crates
- fix: std feature import in transactions crate
- chore: improve logging about transaction when nonce is too high
- fix: rpc tests and background node run
- test: add tests for simulate tx offset
- test: add tests for tx hashing
- fix: bring back messages in transaction receipts
- feat: starknet os program output primitive

## v0.2.0

- add-contributors: `0xAsten`, `m-kus`, `joaopereira12`, `kasteph`
- ci: add verification if build-spec is working
- ci: added wasm to test
- ci: disable benchmark for pushes and pr's
- ci: fix docker and binaries build
- ci: don't enforce changelog on PR's with label `dependencies`
- doc: added translation of madara beast article.md to portuguese and russian
- doc: app chain template added in README
- fix: RPC getClassAt cairo legacy program code encoding
- fix: build-spec not working by setting the madara-path always and fetching
  relevant files
- fix: events are emitted in correct sequential order
- fix: expected event idx in continuation tokens in test responses
- fix: update RPC URL to use localhost instead of 0.0.0.0 in hurl.config file
- fix: update the default port for running Madara locally in getting-started.md
  file from 9933 to 9944.
- fix: replace the 0 initial gas value with u128::MAX because view call
  entrypoints were failing
- chore: remove global state root
- chore: cairo-contracts compilation scripts & docs are updated, cairo_0
  contracts recompiled
- chore: rebase of core deps and 0.12.1

## v0.1.0

- ci: rm codespell task and rm .codespellignore
- feat: refactor flags on tests
- feat: fetch config files from gh repo
- refactor: remove config files from the code
- ci: stop closing stale issues
- ci: reactivate changelog enforcement
- cli: change dev flag behaviour and created alias for base and madara path
- configs: fix genesis.json refs to link the config folder
- ci: downgraded windows runner to windows-latest
- ci: added windows binaries build and upload the binaries to the release page
- ci: add `CHANGELOG.md` and enforce it is edited for each PR on `main`
- fix: removed `madara_runtime` as a dependency in the client crates and make
  errors more expressive
- fix: state root bug fix where the tree was stored in runtime _before_ being
  committed
- feat: add a `genesis_loader` for the node and mocking
- feat: add `madara_tsukuyomi` as a submodule
- branding: use new logo in the README
- dev: Get the block status from the actual block in get_block_with_tx_hashes
- fix: l1-l2 messaging
- dev : clean contracts and compiled files<|MERGE_RESOLUTION|>--- conflicted
+++ resolved
@@ -2,14 +2,11 @@
 
 ## Next release
 
-<<<<<<< HEAD
 - feat: add an optional TUI dashboard
-=======
 - feat(self-hosted): host our own runner
 - fix(deps): Removed unused dependencies
 - feat(multi-trie): Added support for persistent storage tries
 - feat(pending): added support for pending blocks in RPC requests
->>>>>>> 5af24f93
 - perf(l2 sync): parallel fetching of blocks, classes, state updates
 - fix l1 thread to reflect correct state_root, block_number, block_hash
 - fix: remove gas_price and update starknet-rs from fork (temporary fix)
