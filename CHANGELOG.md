--- conflicted
+++ resolved
@@ -2,13 +2,10 @@
 
 ## Next release
 
-<<<<<<< HEAD
 - refactor(substrate_hash): Substrate hash is now retrieved via rpc client in
   `l2.rs`
-=======
 - feat(script): added CI scripts for starting Deoxys and comparing JSON RPC
   calls
->>>>>>> 5ee2774d
 - perf(verify_l2): parallelized l2 state root update
 - perf(state_commitment): parallelized state commitment hash computations
 - fix(L1): fix l1 thread with battle tested implementation + removed l1-l2
